--- conflicted
+++ resolved
@@ -442,19 +442,15 @@
         super().__init__(step_cfgs)
 
     def calc_and_save(self, aman, proc_aman):
-<<<<<<< HEAD
-        calc_aman = hwp.get_hwpss(aman, **self.calc_cfgs)
-        hwpss_stats = expand_proc_aman(calc_aman, proc_aman)
-=======
         _prefilt = (self.signal == 'signal')
         if not _prefilt:
             print("WARNING: apply_prefilt defaulting to False because " +
                   f"{self.signal} != 'signal'.")
-        hwpss_stats = hwp.get_hwpss(aman,
+        calc_aman = hwp.get_hwpss(aman,
                                     signal=aman[self.signal],
                                     apply_prefilt=_prefilt,
                                     **self.calc_cfgs)
->>>>>>> cad9df03
+        hwpss_stats = expand_proc_aman(calc_aman, proc_aman)
         self.save(proc_aman, hwpss_stats)
 
     def save(self, proc_aman, hwpss_stats):
