--- conflicted
+++ resolved
@@ -76,30 +76,8 @@
         self.ready = True
 
     def A(self, x):
-        from enlib import bench
         # unzip goes from flat array of all the degrees of freedom to individual maps, cuts etc.
         # to_work makes a scratch copy and does any redistribution needed
-<<<<<<< HEAD
-        with bench.mark("to_work+unzip"):
-            iwork = [signal.to_work(m) for signal,m in zip(self.signals,self.dof.unzip(x))]
-            owork = [w*0 for w in iwork]
-        for di, data in enumerate(self.data):
-            with bench.mark("zeros"):
-                tod = np.zeros([data.ndet, data.nsamp], self.dtype)
-            with bench.mark("forward"):
-                for si, signal in enumerate(self.signals):
-                    signal.forward(data.id, tod, iwork[si])
-            with bench.mark("nmat"):
-                data.nmat.apply(tod)
-            with bench.mark("backward"):
-                for si, signal in reversed(list(enumerate(self.signals))):
-                    signal.backward(data.id, tod, owork[si])
-        with bench.mark("from_work+zip"):
-            res = self.dof.zip(*[signal.from_work(w) for signal,w in zip(self.signals,owork)])
-        utils.mkdir("bench")
-        bench.stats.write("bench/bench_%03d.txt" % self.signals[-1].comm.rank)
-        return res
-=======
         #t0 = time()
         #t1 = time()
         iwork = [signal.to_work(m) for signal,m in zip(self.signals,self.dof.unzip(x))]
@@ -132,7 +110,6 @@
         #print(f" A    TOTAL : {t2-t0:8.3f}s", flush=True)
         return result
 
->>>>>>> 511ffc88
     def M(self, x):
         #t1 = time()
         iwork = self.dof.unzip(x)
