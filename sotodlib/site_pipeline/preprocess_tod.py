--- conflicted
+++ resolved
@@ -145,9 +145,10 @@
 
     for group in groups:
         logger.info(f"Beginning run for {obs_id}:{group}")
-<<<<<<< HEAD
         try:
             aman = context.get_obs(obs_id, dets={gb:g for gb, g in zip(group_by, group)})
+        tags = np.array(context.obsdb.get(aman.obs_info.obs_id, tags=True)['tags'])
+        aman.wrap('tags', tags)
             proc_aman, success = pipe.run(aman)
         except Exception as e:
             error = f'{obs_id} {group}'
@@ -155,13 +156,6 @@
             tb = ''.join(traceback.format_tb(e.__traceback__))
             logger.info(f"{error}\n{errmsg}\n{tb}")
             return error, [errmsg, tb]
-=======
-
-        aman = context.get_obs(obs_id, dets={gb:g for gb, g in zip(group_by, group)})
-        tags = np.array(context.obsdb.get(aman.obs_info.obs_id, tags=True)['tags'])
-        aman.wrap('tags', tags)
-        proc_aman, success = pipe.run(aman)
->>>>>>> 3d2c6669
         if success != 'end':
             # If a single group fails we don't log anywhere just mis an entry in the db.
             continue
@@ -181,23 +175,16 @@
                 'dataset': dest_dataset}
         for gb, g in zip(group_by, group):
             db_data['dets:'+gb] = g
-<<<<<<< HEAD
         if run_parallel:
             outputs.append((db_data, dest_file))
         else:
             logger.info(f"Saving to database under {db_data}")
             if len(db.inspect(db_data)) == 0:
-                db.add_entry(db_data, dest_file)
+            h5_path = os.path.relpath(dest_file,
+                    start=os.path.dirname(configs['archive']['index']))
+                db.add_entry(db_data, h5_path)
     if run_parallel:
         return error, outputs        
-=======
-        
-        logger.info(f"Saving to database under {db_data}")
-        if len(db.inspect(db_data)) == 0:
-            h5_path = os.path.relpath(dest_file,
-                    start=os.path.dirname(configs['archive']['index']))
-            db.add_entry(db_data, h5_path)
->>>>>>> 3d2c6669
 
 def load_preprocess_det_select(obs_id, configs, context=None,
                                dets=None, meta=None):
@@ -292,7 +279,17 @@
         type=int
     )
     parser.add_argument(
-<<<<<<< HEAD
+        '--tags',
+        help="Observation tags. Ex: --tags 'jupiter' 'setting'",
+        nargs='*',
+        type=str
+    )
+    parser.add_argument(
+        '--planet-obs',
+        help="If true, takes all planet tags as logical OR and adjusts related configs",
+        action='store_true',
+    )
+    parser.add_argument(
         '--write-block',
         help="How many obs before writing to db.",
         type=int,
@@ -303,17 +300,6 @@
         help="Number of parallel processes to run on.",
         type=int,
         default=4
-=======
-        '--tags',
-        help="Observation tags. Ex: --tags 'jupiter' 'setting'",
-        nargs='*',
-        type=str
-    )
-    parser.add_argument(
-        '--planet-obs',
-        help="If true, takes all planet tags as logical OR and adjusts related configs",
-        action='store_true',
->>>>>>> 3d2c6669
     )
     return parser
 
@@ -325,13 +311,10 @@
         min_ctime: Optional[int] = None,
         max_ctime: Optional[int] = None,
         update_delay: Optional[int] = None,
-<<<<<<< HEAD
+        tags: Optional[str] = None,
+        planet_obs: bool = False,
         write_block: Optional[int] = 10,
         nproc: Optional[int] = 4
-=======
-        tags: Optional[str] = None,
-        planet_obs: bool = False,
->>>>>>> 3d2c6669
  ):
     configs, context = _get_preprocess_context(configs)
     logger = sp_util.init_logger("preprocess")
