import sys
import argparse as ap
import numpy as np
import matplotlib.pyplot as plt
import yaml
import sotodlib.io.g3tsmurf_utils as g3u
from functools import partial
from sotodlib.core import AxisManager, metadata
from sotodlib.io.metadata import read_dataset, write_dataset
from sotodlib.site_pipeline import util
from scipy.spatial.transform import Rotation as R
from pycpd import AffineRegistration
from detmap.inst_model import InstModel

logger = util.init_logger(__name__, "make_position_match: ")


def LAT_coord_transform(xy, rot_fp, rot_ufm, r=72.645):
    """
    Transform from instrument model coords to LAT Zemax coords

    Arguments:

        xy: XY coords from instrument model.
            Should be a (2, n) array.

        rot_fp: Angle of array location on focal plane in deg.

        rot_ufm: Rotatation of UFM about its center.

    Returns:

        xy_trans: Transformed coords.
    """
    xy_trans = np.zeros((xy.shape[1], 3))
    xy_trans[:, :2] = xy.T

    r1 = R.from_euler("z", rot_fp, degrees=True)
    shift = r1.apply(np.array([r, 0, 0]))

    r2 = R.from_euler("z", rot_ufm, degrees=True)
    xy_trans = r2.apply(xy_trans) + shift

    return xy_trans.T[:2]


def rescale(xy):
    """
    Rescale pointing or template to [0, 1]

    Arguments:

        xy: Pointing or template, should have two columns.

    Returns:

        xy_rs: Rescaled array.
    """
    xy_rs = xy.copy()
    xy_rs[:, 0] /= xy[:, 0].max() - xy[:, 0].min()
    xy_rs[:, 0] -= xy_rs[:, 0].min()
    xy_rs[:, 1] /= xy[:, 1].max() - xy[:, 1].min()
    xy_rs[:, 1] -= xy_rs[:, 1].min()
    return xy_rs


def priors_from_result(
    fp_readout_ids,
    template_det_ids,
    final_fp_readout_ids,
    final_template_det_ids,
    liklihoods,
    normalization=0.2,
):
    """
    Generate priors from a previous run of the template matching.

    Arguments:

        fp_readout_ids: Array of readout_ids in the basis of the focal plane that was already matched.

        template_det_ids: Array of det_ids in the basis of the template that was already matched.

        final_fp_readout_ids: Array of readout_ids in the basis of the focal plane that will be matched.

        final_template_det_ids: Array of det_ids in the basis of the template that will be matched.

        liklihoods: Liklihood array from template matching.

        normalization: Value to normalize liklihoods to. The maximum prior will be 1+normalization.

    Returns:

        priors: The 2d array of priors in the basis of the focal plane and template that are to be matched.
    """
    liklihoods *= normalization
    priors = 1 + liklihoods

    missing = np.setdiff1d(final_template_det_ids, template_det_ids)
    template_det_ids = np.concatenate(missing)
    priors = np.concatenate((priors, np.ones((len(missing), len(fp_readout_ids)))))
    asort = np.argsort(template_det_ids)
    template_map = np.argsort(np.argsort(final_template_det_ids))
    priors = priors[asort][template_map]

    missing = np.setdiff1d(final_fp_readout_ids, fp_readout_ids)
    fp_readout_ids = np.concatenate(missing)
    priors = np.concatenate((priors.T, np.ones((len(missing), len(template_det_ids)))))
    asort = np.argsort(fp_readout_ids)
    fp_map = np.argsort(np.argsort(final_fp_readout_ids))
    priors = priors[asort][fp_map].T

    return priors


def gen_priors(aman, template_det_ids, prior, method="flat", width=1, basis=None):
    """
    Generate priors from detmap.

    Arguments:

        aman: AxisManager assumed to contain aman.det_info.det_id and aman.det_info.wafer.

        template_det_ids: Array of det_ids in the same order as the template.

        prior: Prior value at locations from the detmap.
               Should be greater than 1.

        method: What sort of priors to implement.
                Currently only 'flat' and 'gaussian' are accepted.

        width: Width of priors. For gaussian priors this is sigma.

        basis: Basis to calculate width in.
               Nominally will load values from aman.det_info.wafer.
               Pass in None to use the indices as the basis.

    Returns:

        priors: The 2d array of priors.
    """

    def _flat(x_axis, idx):
        arr = np.ones_like(x_axis)
        lower_bound = x_axis[idx] - width // 2
        upper_bound = x_axis[idx] + width // 2 + width % 2
        prior_range = np.where((x_axis >= lower_bound) & (x_axis < upper_bound))[0]
        arr[prior_range] = prior
        return arr

    def _gaussian(x_axis, idx):
        arr = 1 + (prior - 1) * np.exp(
            -0.5 * ((x_axis - x_axis[idx]) ** 2) / (width ** 2)
        )
        return arr

    if method == "flat":
        prior_method = _flat
    elif method == "gaussian":
        prior_method = _gaussian
    else:
        raise ValueError("Method " + method + " not implemented")

    if basis is None:
        x_axis = np.arange(aman.dets.count)
    else:
        x_axis = aman.det_info.wafer[basis]

    priors = np.ones((aman.dets.count, aman.dets.count))
    for i in range(aman.dets.count):
        priors[i] = prior_method(x_axis, i)

    det_ids = aman.det_info.det_id
    if np.array_equal(det_ids, template_det_ids):
        return priors

    missing = np.setdiff1d(template_det_ids, det_ids)
    if len(missing):
        det_ids = np.concatenate((det_ids, missing))
        priors = np.concatenate((priors, np.ones((len(missing), aman.dets.count))))
    asort = np.argsort(det_ids)
    template_map = np.argsort(np.argsort(template_det_ids))

    return priors[asort][template_map]


def transform_from_detmap(aman):
    """
    Do an approximate transformation of the pointing back to
    the focal plane using the mapping from the loaded detmap.

    Arguments:

        aman: AxisManager containing both pointing and datmap results.
    """
    xi_0 = np.nanmedian(aman.xi)
    eta_0 = np.nanmedian(aman.eta)
    msk_1 = (aman.xi > xi_0) & (aman.eta > eta_0)
    p1_fp = np.array(
        (
            np.nanmedian(aman.xi[msk_1]),
            np.nanmedian(aman.eta[msk_1]),
            1,
        )
    )
    msk_2 = (aman.xi < xi_0) & (aman.eta > eta_0)
    p2_fp = np.array(
        (
            np.nanmedian(aman.xi[msk_2]),
            np.nanmedian(aman.eta[msk_2]),
            1,
        )
    )
    msk_3 = aman.eta < eta_0
    p3_fp = np.array(
        (
            np.nanmedian(aman.xi[msk_3]),
            np.nanmedian(aman.eta[msk_3]),
            1,
        )
    )
    X = np.transpose(np.matrix([p1_fp, p2_fp, p3_fp]))

    p1_dm = np.array(
        (
            np.nanmedian(aman.det_info.wafer.det_x[msk_1]),
            np.nanmedian(aman.det_info.wafer.det_y[msk_1]),
            1,
        )
    )
    p2_dm = np.array(
        (
            np.nanmedian(aman.det_info.wafer.det_x[msk_2]),
            np.nanmedian(aman.det_info.wafer.det_y[msk_2]),
            1,
        )
    )
    p3_dm = np.array(
        (
            np.nanmedian(aman.det_info.wafer.det_x[msk_3]),
            np.nanmedian(aman.det_info.wafer.det_y[msk_3]),
            1,
        )
    )
    Y = np.transpose(np.matrix([p1_dm, p2_dm, p3_dm]))

    A2 = Y * X.I

    coords = np.vstack((aman.xi, aman.eta)).T
    transformed = [
        (A2 * np.vstack((np.matrix(pt).reshape(2, 1), 1)))[0:2, :] for pt in coords
    ]
    transformed = np.reshape(transformed, coords.shape)

    aman.xi = transformed[:, 0]
    aman.eta = transformed[:, 1]


def visualize(iteration, error, X, Y, ax):
    """
    Visualize CPD matching process.
    Lifted from the pycpd example scripts.

    Arguments:

        iteration: The iteration of the fit.

        error: The current q value.

        X: The target points.

        Y: The source points.

        ax: Axis to use for plots.
    """
    plt.cla()
    ax.scatter(X[:, 0], X[:, 1], color="red", label="Target")
    ax.scatter(Y[:, 0], Y[:, 1], color="blue", label="Source")
    plt.text(
        0.87,
        0.92,
        "Iteration: {:d}\nQ: {:06.4f}".format(iteration, error),
        horizontalalignment="center",
        verticalalignment="center",
        transform=ax.transAxes,
        fontsize="x-large",
    )
    ax.legend(loc="upper left", fontsize="x-large")
    plt.draw()
    plt.pause(0.00001)


def match_template(
    focal_plane,
    template,
    priors=None,
    out_thresh=0,
    invert=True,
    reverse=False,
    vis=False,
    cpd_args={},
):
    """
    Match fit focal plane againts a template.

    Arguments:

        focal_plane: Measured pointing and optionally polarization angle.
                     Should be a (2, n) or (3, n) array with columns: xi, eta, pol.
                     Optionally an optics model can be preapplied to this to map the pointing
                     onto the physical focal plane in which case the columns are: x, y, pol.

        template: Designed x, y, and polarization angle of each detector.
                  Should be a (2, n) or (3, n) array with columns: x, y, pol.

        priors: Priors to apply when matching.
                Should be be a n by n array where n is the number of points.
                The priors[i, j] is the prior on the i'th point in template matching the j'th point in focal_plane.

        out_thresh: Threshold at which points will be considered outliers.
                    Should be in range [0, 1) and is checked against the
                    probability that a point matches its mapped point in the template.

        invert: Invert the likelihood array to try and find the maximum likelihood solution.

        reverse: Reverse dirction of match.

        vis: If true generate plots to watch the matching process.
             Should only be used for debugging with human interaction.

        cpd_args: Dictionairy containing kwargs to be passed into AffineRegistration.
                  See the pycpd docs for what these can be.
    Returns:

        mapping: Mapping between elements in template and focal_plane.
                 focal_plane[i] = template[mapping[i]]

        outliers: Indices of points that are outliers.
                  Note that this is in the basis of mapping and focal_plane, not template.

        P: The liklihood array without priors applied.

        TY: The transformed points.
    """
    if reverse:
        cpd_args.update({"X": focal_plane.T, "Y": template.T})
    else:
        cpd_args.update({"Y": focal_plane.T, "X": template.T})
    reg = AffineRegistration(**cpd_args)

    if vis:
        fig = plt.figure()
        fig.add_axes([0, 0, 1, 1])
        callback = partial(visualize, ax=fig.axes[0])
        reg.register(callback)
        plt.show()
    else:
        reg.register()

    P = reg.P.T
    if reverse:
        P = reg.P

    if priors is None:
        priors = 1
    if invert:
        # This should get the maximum probability without collisions
        inv = np.linalg.pinv(P * priors)
        mapping = np.argmax(inv, axis=1)
    else:
        mapping = np.argmax(P * priors, axis=0)

    outliers = np.array([])
    if out_thresh > 0:
        outliers = np.where(P[mapping, range(P.shape[1])] < out_thresh)[0]

    return mapping, outliers, P, reg.TY


def main():
    # Read in input pars
    parser = ap.ArgumentParser()

    # NOTE: Eventually all of this should just be metadata I can load from a single context?

    # Making some assumtions about pointing data that aren't currently true:
    # 1. I am assuming that the HDF5 file is a saved aman not a pandas results set
    # 2. I am assuming it comtains aman.det_info
    parser.add_argument("config_path", help="Location of the config file")
    args = parser.parse_args()

    # Open config file
    with open(args.config_path, "r") as file:
        config = yaml.safe_load(file)
    pointing_paths = np.atleast_1d(config["pointing_data"])
    if "polangs" in config:
        polangs_paths = np.atleast_1d(config["polangs"])
        polangs = []
    else:
        polangs_paths = np.zeros(len(pointing_paths), dtype=bool)

    # Load data
    pointings = []
    polangs = []
    for point_path, pol_path in zip(pointing_paths, polangs_paths):
        logger.info("Loading pointing from: " + point_path)
        aman = AxisManager.load(point_path)
        g3u.add_detmap_info(aman, config["detmap"], columns="all")
        pointings.append(aman)

        if not pol_path:
            logger.warning("No polang associated with this pointing")
            polangs.append(False)
            continue
        # NOTE: Assuming some standin structure for the pol data
        # This may change in the future
        logger.info("Loading polangs from: " + pol_path)
        rset = read_dataset(pol_path, "polarization_angle")
        pol_rid = rset["dets:readout_id"]
        pols = rset["polarization_angle"]
        rid_map = np.argsort(np.argsort(aman.det_info.readout_id))
        rid_sort = np.argsort(pol_rid)
        pols = pols[rid_sort][rid_map]
        polangs.append(pols)
    bg_map = np.load(config["bias_map"], allow_pickle=True).item()

    # Save the input paths for later reference
    rset_paths = metadata.ResultSet(
        keys=["pointing_path", "polang_path"],
        src=np.vstack((pointing_paths, polangs_paths)).T,
    )
    write_dataset(rset_paths, config["out_path"], "input_data_paths", overwrite=True)

    # If we are to just use the detmap results
    if config["no_fit"]:
        # Compute the average focal plane
        full_fp = {}
        det_ids = []
        for aman, pol in zip(pointings, polangs):
            if pol:
                focal_plane = np.vstack((aman.xi, aman.eta, pol)).T
            else:
                focal_plane = np.vstack(
                    (aman.xi, aman.eta, np.zeros_like(aman.eta) + np.nan)
                ).T
            for ri, di, fp in zip(
                aman.det_info.readout_id, aman.det_info.det_id, focal_plane
            ):
                try:
                    full_fp[ri].append(fp)
                except KeyError:
                    full_fp[ri] = [fp]
                    det_ids.append(di)
        focal_plane = []
        readout_ids = np.array(list(full_fp.keys()))
        for rid in readout_ids:
            avg_pointing = np.nanmedian(np.vstack(full_fp[rid]), axis=0)
            focal_plane.append(avg_pointing)
        focal_plane = np.vstack(focal_plane).T

        # Save the average focal plane with the detmap results
        data_out = np.vstack(
            (det_ids, readout_ids, np.zeros(len(det_ids)), focal_plane)
        ).T
        rset_data = metadata.ResultSet(
            keys=[
                "dets:det_id",
                "dets:readout_id",
                "outliers",
                "avg_xi",
                "avg_eta",
                "avg_polang",
            ],
            src=data_out,
        )
        write_dataset(rset_data, config["out_path"], "focal_plane", overwrite=True)
        sys.exit()

    # TODO: apply instrument to pointing if availible

    bp1_bg = (0, 1, 4, 5, 8, 9)
    bp2_bg = (2, 3, 6, 7, 10, 11)

    # If requested generate a template for the UFM with the instrument model
    gen_template = "gen_template" in config
    if gen_template:
        ufm = config["gen_template"]
        logger.info("Generating template for " + ufm)
        inst_model = InstModel(use_solution=False, array_names=(ufm,))
        wafer = inst_model.map_makers[ufm].wafer_layout_data.wafer_info
        det_x = []
        det_y = []
        polang = []
        det_ids = []
        template_bg = []
        for mlp in wafer.values():
            for det in mlp.values():
                if not det.is_optical:
                    continue
                det_x.append(det.det_x)
                det_y.append(det.det_y)
                polang.append(det.angle_actual_deg)
                did = f"{ufm}_f{int(det.bandpass):03}_{det.rhomb}r{det.det_row:02}c{det.det_col:02}{det.pol}"
                det_ids.append(did)
                template_bg.append(det.bias_line)
        template = np.vstack((np.array(det_x), np.array(det_y), np.array(polang)))
        det_ids = np.array(det_ids)
        template_bp1 = np.isin(template_bg, bp1_bg)
        template_bp2 = np.isin(template_bg, bp2_bg)

    if config["matching"].get("reverse", False):
        logger.warning("Matching running in reverse mode. meas_x and meas_y will actually be fit pointing.")
    make_priors = "priors" in config
    priors_bp1 = None
    priors_bp2 = None
    avg_fp = {}
    outliers = []
    master_template = []
    results = [[], [], []]
    for i, (aman, pol) in enumerate(zip(pointings, polangs)):
        logger.info("Starting match number " + str(i))
<<<<<<< HEAD

=======
>>>>>>> 05be0490
        # Do a radial cut
        r = np.sqrt(
            (aman.xi - np.median(aman.xi)) ** 2 + (aman.eta - np.median(aman.eta)) ** 2
        )
        r_msk = r < config["radial_thresh"] * np.median(r)
        aman = aman.restrict("dets", aman.dets.vals[r_msk])
        logger.info("\tCut " + str(np.sum(~r_msk)) + " detectors with bad pointing")

        if config["dm_transform"]:
            logger.info("\tApplying transformation from detmap")
            transform_from_detmap(aman)

        bias_group = np.zeros(aman.dets.count) - 1
        for i in range(aman.dets.count):
            msk = np.all(
                [
                    aman.det_info.smurf.band[i] == bg_map["bands"],
                    aman.det_info.smurf.channel[i] == bg_map["channels"],
                ],
                axis=0,
            )
            bias_group[i] = bg_map["bgmap"][msk][0]

        msk_bp1 = np.isin(bias_group, bp1_bg)
        msk_bp2 = np.isin(bias_group, bp2_bg)

        bl_diff = np.sum(~(bias_group == aman.det_info.wafer.bias_line)) - np.sum(
            ~(msk_bp1 | msk_bp2)
        )
        logger.info(
            "\t"
            + str(bl_diff)
            + " detectors have bias lines that don't match the detmap"
        )

        # Prep inputs
<<<<<<< HEAD
        dm_msk = slice(None)
=======
        dm_msk = None
>>>>>>> 05be0490
        if not gen_template:
            dm_msk = (
                np.isfinite(aman.det_info.wafer.det_x)
                | np.isfinite(aman.det_info.wafer.det_y)
                | np.isfinite(aman.det_info.wafer.angle)
            )
            dm_aman = aman.restrict("dets", aman.dets.vals[dm_msk], False)

            template = np.vstack(
                (
                    dm_aman.det_info.wafer.det_x,
                    dm_aman.det_info.wafer.det_y,
                    dm_aman.det_info.wafer.angle,
                )
            )
            master_template.append(np.vstack((template, dm_aman.det_info.det_id)))
            template_bp1 = np.isin(dm_aman.det_info.wafer.bias_line, bp1_bg)
            template_bp2 = np.isin(dm_aman.det_info.wafer.bias_line, bp2_bg)
            det_ids = dm_aman.det_info.det_id

        if make_priors:
            priors = gen_priors(
                aman,
                det_ids,
                config["priors"]["val"],
                config["priors"]["method"],
                config["priors"]["width"],
                config["priors"]["basis"],
            )
            priors_bp1 = priors[np.ix_(template_bp1, msk_bp1)]
            priors_bp2 = priors[np.ix_(template_bp2, msk_bp2)]

        if pol:
            focal_plane = np.vstack((aman.xi, aman.eta, pol[r_msk]))
            _focal_plane = focal_plane
        else:
            focal_plane = np.vstack(
                (aman.xi, aman.eta, np.zeros_like(aman.eta) + np.nan)
            )
            _focal_plane = focal_plane[:-1]
            template = template[:-1]

        # Do actual matching
        map_bp1, out_bp1, P_bp1, TY_bp1 = match_template(
            _focal_plane[:, msk_bp1],
            template[:, template_bp1],
            priors=priors_bp1,
            **config["matching"],
        )
        map_bp2, out_bp2, P_bp2, TY_bp2 = match_template(
            _focal_plane[:, msk_bp2],
            template[:, template_bp2],
            priors=priors_bp2,
            **config["matching"],
        )
        P_avg = (
            np.median(P_bp1[map_bp1, range(P_bp1.shape[1])])
            + np.median(P_bp2[map_bp2, range(P_bp2.shape[1])])
        ) / 2
        logger.info("\tAverage matched liklihood = " + str(P_avg))

        # Store outputs for now
        results[0].append(aman.det_info.readout_id)
        results[1].append(det_ids)
        P = np.zeros(priors.shape, dtype=bool)
        P[np.ix_(template_bp1, msk_bp1)] = P_bp1
        P[np.ix_(template_bp2, msk_bp2)] = P_bp2
        results[2].append(P)
        out_msk = np.zeros(aman.dets.count, dtype=bool)
        out_msk[msk_bp1][out_bp1] = True
        out_msk[msk_bp2][out_bp2] = True
        outliers.append(out_msk)
        bp_msk = np.zeros(aman.dets.count)
        bp_msk[msk_bp1] = 1
        bp_msk[msk_bp2] = 2
        focal_plane = np.vstack((focal_plane, bp_msk))
        focal_plane = focal_plane.T
        focal_plane[out_msk] = np.nan
        for ri, fp in zip(aman.det_info.readout_id, focal_plane):
            try:
                avg_fp[ri].append(fp)
            except KeyError:
                avg_fp[ri] = [fp]

    # It we only have a single dataset
    if len(pointing_paths) == 1:
        det_id = np.zeros(aman.dets.count, dtype=np.dtype(("U", len(det_ids[0]))))
        det_id[msk_bp1] = det_ids[template_bp1][map_bp1]
        det_id[msk_bp2] = det_ids[template_bp2][map_bp2]

        logger.info(str(np.sum(msk_bp1 | msk_bp2)) + " detectors matched")
        logger.info(str(np.unique(det_id).shape[0]) + " unique matches")
<<<<<<< HEAD
        logger.info(str(np.sum(det_id == aman.det_info.det_id)) + " match with detmap")
=======
        logger.info(str(np.sum(det_id[dm_msk] == det_ids)) + " match with detmap")
>>>>>>> 05be0490

        data_out = np.vstack(
            (
                det_id,
                aman.det_info.readout_id,
                out_msk.astype(float),
                focal_plane.T[:-1],
            )
        ).T
        rset_data = metadata.ResultSet(
            keys=[
                "dets:det_id",
                "dets:readout_id",
                "outliers",
                "avg_xi",
                "avg_eta",
                "avg_polang",
            ],
            src=data_out,
        )
        write_dataset(rset_data, config["out_path"], "focal_plane", overwrite=True)
        sys.exit()

    if not gen_template:
        template = np.unique(np.hstack(master_template), axis=1)
        det_ids = template[-1]
        template = template[:-1].astype(float)

    # Compute the average focal plane while ignoring outliers
    focal_plane = []
    readout_ids = np.array(list(avg_fp.keys()))
    for rid in readout_ids:
        avg_pointing = np.nanmedian(np.vstack(avg_fp[rid]), axis=0)
        focal_plane.append(avg_pointing)
    focal_plane = np.vstack(focal_plane).T
    bp_msk = focal_plane[-1].astype(int)
    msk_bp1 = bp_msk == 1
    msk_bp2 = bp_msk == 2
    focal_plane = focal_plane[:-1]
    _focal_plane = focal_plane
    if np.isnan(focal_plane[-1]).all():
        _focal_plane = focal_plane[:-1]
        template = template[:-1]

    # Build priors from previous results
    priors = 1
    for fp_readout_id, template_det_id, P in zip(*results):
        priors *= priors_from_result(
            fp_readout_id,
            template_det_id,
            readout_ids,
            det_ids,
            P,
            config["prior_normalization"],
        )

    # Do final matching
    map_bp1, out_bp1, P_bp1, TY_bp1 = match_template(
        _focal_plane[:, msk_bp1],
        template[:, template_bp1],
        priors=priors[np.ix_(template_bp1, msk_bp1)],
        **config["matching"],
    )
    map_bp2, out_bp2, P_bp1, TY_bp2 = match_template(
        _focal_plane[:, msk_bp2],
        template[:, template_bp2],
        priors=priors[np.ix_(template_bp2, msk_bp2)],
        **config["matching"],
    )

    # Make final outputs and save
    det_id = np.zeros(len(readout_ids), dtype=np.dtype(("U", len(det_ids[0]))))
    det_id[msk_bp1] = det_ids[template_bp1][map_bp1]
    det_id[msk_bp2] = det_ids[template_bp2][map_bp2]
    out_msk = np.zeros(len(readout_ids))
    out_msk[msk_bp1][out_bp1] = 1.0
    out_msk[msk_bp2][out_bp2] = 1.0

    logger.info(str(np.sum(msk_bp1 | msk_bp2)) + " detectors matched")
    logger.info(str(np.unique(det_id).shape[0]) + " unique matches")

    data_out = np.vstack((det_id, readout_ids, out_msk, focal_plane)).T
    rset_data = metadata.ResultSet(
        keys=[
            "dets:det_id",
            "dets:readout_id",
            "outliers",
            "avg_xi",
            "avg_eta",
            "avg_polang",
        ],
        src=data_out,
    )
    write_dataset(rset_data, config["out_path"], "focal_plane", overwrite=True)


if __name__ == "__main__":
    main()<|MERGE_RESOLUTION|>--- conflicted
+++ resolved
@@ -519,10 +519,6 @@
     results = [[], [], []]
     for i, (aman, pol) in enumerate(zip(pointings, polangs)):
         logger.info("Starting match number " + str(i))
-<<<<<<< HEAD
-
-=======
->>>>>>> 05be0490
         # Do a radial cut
         r = np.sqrt(
             (aman.xi - np.median(aman.xi)) ** 2 + (aman.eta - np.median(aman.eta)) ** 2
@@ -559,11 +555,7 @@
         )
 
         # Prep inputs
-<<<<<<< HEAD
         dm_msk = slice(None)
-=======
-        dm_msk = None
->>>>>>> 05be0490
         if not gen_template:
             dm_msk = (
                 np.isfinite(aman.det_info.wafer.det_x)
@@ -656,11 +648,7 @@
 
         logger.info(str(np.sum(msk_bp1 | msk_bp2)) + " detectors matched")
         logger.info(str(np.unique(det_id).shape[0]) + " unique matches")
-<<<<<<< HEAD
         logger.info(str(np.sum(det_id == aman.det_info.det_id)) + " match with detmap")
-=======
-        logger.info(str(np.sum(det_id[dm_msk] == det_ids)) + " match with detmap")
->>>>>>> 05be0490
 
         data_out = np.vstack(
             (
