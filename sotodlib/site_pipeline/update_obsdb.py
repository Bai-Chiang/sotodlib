"""update_obsdb.py

Create and/or update an obsdb and obsfiledb based on some books.
The config file could be of the form:

.. code-block:: yaml

    base_dir: path_to_base_directory
    obsdb_cols:
      start_time: float
      stop_time: float
      n_samples: int
      telescope: str
      tube_slot: str
      type: str
      subtype: str

    obsdb: dummyobsdb.sqlite
    obsfiledb: dummyobsfiledb.sqlite
    tolerate_stray_files: True 
    extra_extra_files:
    - Z_bookbinder_log.txt
    extra_files:
    - M_index.yaml
    - M_book.yaml

"""

from sotodlib.core.metadata import ObsDb
from sotodlib.core import Context 
from sotodlib.site_pipeline.check_book import main as checkbook
from sotodlib.io import load_book
import os
import glob
import yaml
import numpy as np
import time
import argparse
<<<<<<< HEAD
import logging
from sotodlib.site_pipeline import util
logger = util.init_logger(__name__, 'update-obsdb: ')

=======
from typing import Optional
>>>>>>> 280db0a2

def check_meta_type(bookpath):
    metapath = os.path.join(bookpath, "M_index.yaml")
    meta = yaml.safe_load(open(metapath, "rb"))
    if meta is None:
        return "empty"
    elif "type" not in meta:
        return "notype"
    else:
        return meta["type"]

<<<<<<< HEAD
def update_obsdb(config: str, 
                 recency: float=None, 
                 booktype: str="both",
                 verbosity: int=2,
                 logger=None):
=======
def main(config:str, 
        recency:float=None, 
        booktype:Optional[str]="both",
        verbosity:Optional[int]=2,
        overwrite:Optional[bool]=False):
>>>>>>> 280db0a2
    """
    Create or update an obsdb for observation or operations data.

    Arguments
    ----------
    config : str
        Path to config file
    recency : float
        How far back in time to look for databases, in days. If None, 
        goes back to the UNIX start date (default: None)
    booktype : str
        Look for observations or operations data or both (default: both)
    verbosity : int
        Output verbosity. 0:Error, 1:Warning, 2:Info(default), 3:Debug
<<<<<<< HEAD
    logger : logging
        When to output the print statements

=======
    overwrite : bool
        if False, do not re-check existing entries
>>>>>>> 280db0a2
    """

    if args.verbosity == 0:
        logger.setLevel(logging.ERROR)
    elif args.verbosity == 1:
        logger.setLevel(logging.WARNING)
    elif args.verbosity == 2:
        logger.setLevel(logging.INFO)
    elif args.verbosity == 3:
        logger.setLevel(logging.DEBUG)

    logger.info("Updating obsdb")
    bookcart = []
    bookcartobsdb = ObsDb()

    if booktype not in ["obs", "oper", "both"]:
        logger.warning("Specified booktype inadapted to update_obsdb")
    
    if booktype=="both":
        accept_type = ["obs", "oper"]
    else:
        accept_type = [booktype]

    config_dict = yaml.safe_load(open(config, "r"))
    try:
        base_dir = config_dict["base_dir"]
    except KeyError:
        logger.error("No base directory base_dir specified in config file!")
    if "obsdb" in config_dict:
        if os.path.isfile(config_dict["obsdb"]):
            bookcartobsdb = ObsDb.from_file(config_dict["obsdb"])
    if "obsdb_cols" in config_dict:
        col_list = []
        for col, typ in config_dict["obsdb_cols"].items():
            col_list.append(col+" "+typ)
        bookcartobsdb.add_obs_columns(col_list)

    #How far back we should look
    tnow = time.time()
    if recency is not None:
        tback = tnow - recency*86400
    else:
        tback = 0 #Back to the UNIX Big Bang 
<<<<<<< HEAD
    #Check if there are one or multiple base_dir specified
    if isinstance(base_dir,str):
        base_dir = [base_dir]
    #Find folders that are book-like and recent
    for bd in base_dir:
        for dirpath,_, _ in os.walk(bd):
            last_mod = max(os.path.getmtime(root) for root,_,_ in os.walk(dirpath))
            if last_mod<tback:#Ignore older directories
                continue
            if os.path.exists(os.path.join(dirpath, "M_index.yaml")):
                #Looks like a context file
                bookcart.append(dirpath)
        #Check the books for the observations we want
=======

    existing = bookcartobsdb.query()["obs_id"]

    #Find folders that are book-like and recent
    for dirpath,_, _ in os.walk(base_dir):
        last_mod = max(os.path.getmtime(root) for root,_,_ in os.walk(dirpath))
        if last_mod<tback:#Ignore older directories
            continue
        if os.path.exists(os.path.join(dirpath, "M_index.yaml")):
            _, book_id = os.path.split(dirpath)
            if book_id in existing and not overwrite:
                continue
            #Looks like a book folder
            bookcart.append(dirpath)
    #Check the books for the observations we want
>>>>>>> 280db0a2

    for bookpath in bookcart:
        if check_meta_type(bookpath) in accept_type:
            #obsfiledb creation
            checkbook(bookpath, config, add=True, overwrite=True)

            index = yaml.safe_load(open(os.path.join(bookpath, "M_index.yaml"), "rb"))
            obs_id = index.pop("book_id")
            tags = index.pop("tags")
            detsets = index.pop("detsets")

            if "obsdb_cols" in config_dict:
                very_clean = {col:index[col] for col in iter(config_dict["obsdb_cols"]) if col in index}
            else:
                col_list = []
                clean = {key:val for key, val in index.items() if val is not None}
                very_clean = {key:val for key, val in clean.items() if type(val) is not list}
                for key, val in very_clean.items():
                    col_list.append(key+" "+type(val).__name__)
                bookcartobsdb.add_obs_columns(col_list)

            #Adding info that should be there for all observations
            #Descriptive string columns
            frequent_cols = ["telescope", 
                             "telescope_flavor", 
                             "tube_slot", 
                             "tube_flavor", 
                             "detector_flavor"]
            for fc in frequent_cols:
                fcvalue = index.get(fc)
                if fcvalue is not None:
                    bookcartobsdb.add_obs_columns([fc+" str"])
                    very_clean[fc] = fcvalue
            stream_ids = index.pop("stream_ids")
            if stream_ids is not None:
                bookcartobsdb.add_obs_columns(["wafer_count int"])
                very_clean["wafer_count"] = len(stream_ids)

            #Time
            start = index.get("start_time")
            end = index.get("end_time") 
            if None not in [start, end]:
                bookcartobsdb.add_obs_columns(["timestamp float", "duration float"])
                very_clean["timestamp"] = start
                very_clean["duration"] = end - start

            #Scanning motion
            stream_file = os.path.join(bookpath,"*{}*.g3".format(stream_ids[0]))
            stream = load_book.load_book_file(stream_file)

            for coor in ["az", "el", "roll"]:
                try:
                    coor_enc = stream.ancil[coor+"_enc"]
                    bookcartobsdb.add_obs_columns([f"{coor}_center float", 
                                                   f"{coor}_throw float"])
                    very_clean[f"{coor}_center"]=.5*(coor_enc.max()+coor_enc.min())
                    very_clean[f"{coor}_throw"]=.5*(coor_enc.max()-coor_enc.min())
                except KeyError:
                    logger.error(f"No pointing in some streams for obs_id {obs_id}")
                    pass

            if tags != [] and tags != [""]:
                bookcartobsdb.update_obs(obs_id, very_clean, tags=tags)
            else:
                bookcartobsdb.update_obs(obs_id, very_clean)
           
        else:
            bookcart.remove(bookpath)
    if "obsdb" in config_dict:
        bookcartobsdb.to_file(config_dict["obsdb"])
    else:
        bookcartobsdb.to_file("obsdb_from{}_to{}".format(tback, tnow))


def get_parser(parser=None):
    if parser is None:
        parser = argparse.ArgumentParser()
    parser.add_argument("--config", help="ObsDb, ObsfileDb configuration file", 
        type=str, required=True)
    parser.add_argument('--recency', default=None, type=float,
        help="Days to subtract from now to set as minimum ctime. If None, no minimum")
    parser.add_argument("--verbosity", default=2, type=int,
        help="Increase output verbosity. 0:Error, 1:Warning, 2:Info(default), 3:Debug")
    parser.add_argument("--booktype", default="both", type=str,
        help="Select book type to look for: obs, oper, both(default)")
    parser.add_argument("--overwrite", action="store_true",
        help="If true, writes over existing entries")
    return parser



if __name__ == '__main__':
    parser = get_parser(parser=None)
    args = parser.parse_args()
    main(**vars(args))<|MERGE_RESOLUTION|>--- conflicted
+++ resolved
@@ -36,14 +36,10 @@
 import numpy as np
 import time
 import argparse
-<<<<<<< HEAD
 import logging
 from sotodlib.site_pipeline import util
 logger = util.init_logger(__name__, 'update-obsdb: ')
-
-=======
 from typing import Optional
->>>>>>> 280db0a2
 
 def check_meta_type(bookpath):
     metapath = os.path.join(bookpath, "M_index.yaml")
@@ -55,19 +51,13 @@
     else:
         return meta["type"]
 
-<<<<<<< HEAD
-def update_obsdb(config: str, 
-                 recency: float=None, 
-                 booktype: str="both",
-                 verbosity: int=2,
-                 logger=None):
-=======
 def main(config:str, 
         recency:float=None, 
         booktype:Optional[str]="both",
         verbosity:Optional[int]=2,
-        overwrite:Optional[bool]=False):
->>>>>>> 280db0a2
+        overwrite:Optional[bool]=False,
+        logger=None):
+
     """
     Create or update an obsdb for observation or operations data.
 
@@ -82,14 +72,12 @@
         Look for observations or operations data or both (default: both)
     verbosity : int
         Output verbosity. 0:Error, 1:Warning, 2:Info(default), 3:Debug
-<<<<<<< HEAD
+    overwrite : bool
+        if False, do not re-check existing entries
     logger : logging
         When to output the print statements
 
-=======
-    overwrite : bool
-        if False, do not re-check existing entries
->>>>>>> 280db0a2
+
     """
 
     if args.verbosity == 0:
@@ -133,37 +121,25 @@
         tback = tnow - recency*86400
     else:
         tback = 0 #Back to the UNIX Big Bang 
-<<<<<<< HEAD
+
+    existing = bookcartobsdb.query()["obs_id"]
     #Check if there are one or multiple base_dir specified
     if isinstance(base_dir,str):
         base_dir = [base_dir]
-    #Find folders that are book-like and recent
     for bd in base_dir:
+        #Find folders that are book-like and recent
         for dirpath,_, _ in os.walk(bd):
             last_mod = max(os.path.getmtime(root) for root,_,_ in os.walk(dirpath))
             if last_mod<tback:#Ignore older directories
                 continue
             if os.path.exists(os.path.join(dirpath, "M_index.yaml")):
-                #Looks like a context file
+                _, book_id = os.path.split(dirpath)
+                if book_id in existing and not overwrite:
+                    continue
+                #Looks like a book folder
                 bookcart.append(dirpath)
-        #Check the books for the observations we want
-=======
-
-    existing = bookcartobsdb.query()["obs_id"]
-
-    #Find folders that are book-like and recent
-    for dirpath,_, _ in os.walk(base_dir):
-        last_mod = max(os.path.getmtime(root) for root,_,_ in os.walk(dirpath))
-        if last_mod<tback:#Ignore older directories
-            continue
-        if os.path.exists(os.path.join(dirpath, "M_index.yaml")):
-            _, book_id = os.path.split(dirpath)
-            if book_id in existing and not overwrite:
-                continue
-            #Looks like a book folder
-            bookcart.append(dirpath)
     #Check the books for the observations we want
->>>>>>> 280db0a2
+
 
     for bookpath in bookcart:
         if check_meta_type(bookpath) in accept_type:
