--- conflicted
+++ resolved
@@ -87,7 +87,7 @@
 
         # Threshoild for outlier data to calculate nominal slit width
         self._slit_width_lim = self.configs.get('slit_width_lim', 0.1)
-        
+
         # The distance from the hwp center to the fine encoder slots (mm)
         self._encoder_disk_radius = self.configs.get('encoder_disk_radius', 346.25)
 
@@ -378,14 +378,10 @@
         hwp_rate = np.append(slow_hwp_rate, hwp_rate)[slow_idx]
 
         locked[np.where(hwp_rate == 0)] = False
-<<<<<<< HEAD
 
         return {'locked'+suffix: locked, 'stable'+suffix: stable, 'hwp_rate'+suffix: hwp_rate, 'slow_time'+suffix: slow_time}
-=======
-        return {'locked': locked, 'stable': stable, 'hwp_rate': hwp_rate, 'slow_time': slow_time}
->>>>>>> 8b3b1b71
-
-    def analyze(self, data, ratio=None, force_quad=None, mod2pi=True, fast=True):
+
+    def analyze(self, data, ratio=None, mod2pi=True, fast=True, suffix=''):
         """
         Analyze HWP angle solution
         to be checked by hardware that 0 is CW and 1 is CCW from (sky side) consistently for all SAT
@@ -429,120 +425,22 @@
                 * the "approximate" HWP spin rate, with sign, in revs / second.
                 * Use placeholder value of 0 for cases when not "stable".
         """
+
         if not any(data):
             logger.info("no HWP field data")
 
-<<<<<<< HEAD
-        d1 = self._data_formatting(data)
-        d2 = self._data_formatting(data, suffix='_2')
+        d = self._data_formatting(data, suffix)
+
+        if force_quad is not None:
+            assert force_quad in [0, 1, -1], "force_quad must be 0, 1 or -1"
+            logger.info(f"Overwriting force_quad by {force_quad}.")
+            self._force_quad = force_quad
 
         # hwp angle calc.
         if ratio is not None:
             logger.info(f"Overwriting reference slit threshold by {ratio}.")
             self._ref_range = ratio
 
-        out = {}
-        # 1st encoder
-        logger.info("Start calclulating angle of 1st encoder")
-        if len(d1['irig_time']) == 0:
-=======
-        if force_quad is not None:
-            assert force_quad in [0, 1, -1], "force_quad must be 0, 1 or -1"
-            logger.info(f"Overwriting force_quad by {force_quad}.")
-            self._force_quad = force_quad
-
-        d = self._data_formatting(data)
-        if 'irig_time_2' in data.keys() and 'counter_2' in data.keys():
-            d2 = self._data_formatting(data, suffix='_2')
-            if len(d['counter']) < len(d2['counter']):
-                logger.info('Use 2nd encoder.')
-                d = d2
-        if len(d['irig_time']) == 0:
->>>>>>> 8b3b1b71
-            logger.warning('There is no correct IRIG timing. Stop analyze.')
-        else:
-            fast_time, angle = self._hwp_angle_calculator(
-                d1['counter'], d1['counter_index'], d1['irig_time'],
-                d1['rising_edge_count'], d1['quad_time'], d1['quad'],
-                mod2pi, fast)
-            if len(fast_time) == 0:
-                logger.warning('analyzed encoder data is None')
-            out.update(self._slowdata_process(fast_time, d1['irig_time']))
-            out['fast_time'] = fast_time
-            out['angle'] = angle
-            out['ref_indexes'] = self._ref_indexes  
-
-        # 2nd encoder
-        logger.info("Start calclulating angle of 2nd encoder")
-        if len(d2['irig_time']) == 0:
-            logger.warning('There is no correct IRIG timing. Stop analyze.')
-        else:
-            fast_time, angle = self._hwp_angle_calculator(
-                d2['counter'], d2['counter_index'], d2['irig_time'],
-                d2['rising_edge_count'], d2['quad_time'], d2['quad'],
-                mod2pi, fast)
-            if len(fast_time) == 0:
-                logger.warning('analyzed encoder data is None')
-            out.update(self._slowdata_process(fast_time, d2['irig_time'], suffix='_2'))
-            out['fast_time_2'] = fast_time
-            out['angle_2'] = angle
-            out['ref_indexes_2'] = self._ref_indexes
-
-        return out
-
-    def analyze_single(self, data, ratio=None, mod2pi=True, fast=True, suffix=''):
-        """
-        Analyze HWP angle solution
-        to be checked by hardware that 0 is CW and 1 is CCW from (sky side) consistently for all SAT
-
-        Args
-        -----
-            data : dict
-                HWP HK data from load_data
-            ratio : float, optional
-                parameter for referelce slit
-                threshold = 2 slit distances +/- ratio
-            mod2pi : bool, optional
-                If True, return hwp angle % 2pi
-            fast : bool, optional
-                If True, run fast fill_ref algorithm
-
-        Returns
-        --------
-        dict
-            {fast_time, angle, slow_time, stable, locked, hwp_rate}
-
-
-        Notes
-        ------
-            * fast_time: timestamp
-                * IRIG synched timing (~2kHz)
-            * angle (float): IRIG synched HWP angle in radian
-            * slow_time: timestamp
-                * time list of slow block
-            * stable: bool
-                * if non-zero, indicates the HWP spin state is known.
-                * i.e. it is either spinning at a measurable rate, or stationary.
-                * When this flag is non-zero, the hwp_rate field can be taken at face value.
-            * locked: bool
-                * if non-zero, indicates the HWP is spinning and the position solution is working.
-                * In this case one should find the hwp_angle populated in the fast data block.
-            * hwp_rate: float:
-                * the "approximate" HWP spin rate, with sign, in revs / second.
-                * Use placeholder value of 0 for cases when not "stable".
-        """
-
-        if not any(data):
-            logger.info("no HWP field data")
-
-        d = self._data_formatting(data, suffix)
-
-        # hwp angle calc.
-        if ratio is not None:
-            logger.info(f"Overwriting reference slit threshold by {ratio}.")
-            self._ref_range = ratio
-
-<<<<<<< HEAD
         out = {}
 
         logger.info("Start calclulating angle.")
@@ -558,14 +456,8 @@
             out.update(self._slowdata_process(fast_time, d['irig_time'], suffix))
             out['fast_time'+suffix] = fast_time
             out['angle'+suffix] = angle
-            out['ref_indexes'+suffix] = self._ref_indexes  
-
-=======
-        # hwp status calc.
-        out = self._slowdata_process(fast_time, d['irig_time'])
-        out['fast_time'] = fast_time
-        out['angle'] = angle
->>>>>>> 8b3b1b71
+            out['ref_indexes'+suffix] = self._ref_indexes
+
         return out
 
 
@@ -863,45 +755,23 @@
             start_time += frame_length
         return
 
-    def _set_empty_axes(self, aman):
-        aman.wrap_new('timestamps', shape=('samps', ), dtype=np.float64)
-<<<<<<< HEAD
-        for suffix in ['', '_2']:
-            aman.wrap_new('hwp_angle'+suffix, shape=('samps', ), dtype=np.float64)
-            aman.wrap_new('hwp_angle_ver1'+suffix, shape=('samps', ), dtype=np.float64)
-            aman.wrap_new('hwp_angle_ver2'+suffix, shape=('samps', ), dtype=np.float64)
-            aman.wrap_new('stable'+suffix, shape=('samps', ), dtype=bool)
-            aman.wrap_new('locked'+suffix, shape=('samps', ), dtype=bool)
-            aman.wrap_new('hwp_rate'+suffix, shape=('samps', ), dtype=np.float16)
-            aman.wrap_new('version'+suffix, shape=('samps', ), dtype=np.uint8)
-
-=======
-        aman.wrap_new('hwp_angle_ver1', shape=('samps', ), dtype=np.float64)
-        aman.wrap_new('hwp_angle_ver2', shape=('samps', ), dtype=np.float64)
-        aman.wrap_new('stable', shape=('samps', ), dtype=bool)
-        aman.wrap_new('locked', shape=('samps', ), dtype=bool)
-        aman.wrap_new('hwp_rate', shape=('samps', ), dtype=np.float16)
-        aman.wrap('hwp_angle_ver2_flag', None)
-        aman.wrap('logger', self._write_solution_h5_logger)
->>>>>>> 8b3b1b71
-        return
-
-    def _write_empty_solution_h5(self, tod, output=None, h5_address=None):
-        logger.info('Writing empty solutions')
-        # metadata loader requires a dets axis
-        aman = sotodlib.core.AxisManager(tod.dets, tod.samps)
-        self._set_empty_axes(aman)
-        aman.timestamps[:] = tod.timestamps
-        aman.logger=self._write_solution_h5_logger
-        aman.save(output, h5_address, overwrite=True)  
-        return
+    def _set_empty_axes(self, aman, suffix):
+        aman.wrap_new('hwp_angle'+suffix, shape=('samps', ), dtype=np.float64)
+        aman.wrap_new('hwp_angle_ver1'+suffix, shape=('samps', ), dtype=np.float64)
+        aman.wrap_new('hwp_angle_ver2'+suffix, shape=('samps', ), dtype=np.float64)
+        aman.wrap_new('stable'+suffix, shape=('samps', ), dtype=bool)
+        aman.wrap_new('locked'+suffix, shape=('samps', ), dtype=bool)
+        aman.wrap_new('hwp_rate'+suffix, shape=('samps', ), dtype=np.float16)
+        aman.wrap('version'+suffix, 0)
+        aman.wrap('logger'+suffix, 'No log')
+        return aman
 
     def _bool_interpolation(self, timestamp1, data, timestamp2):
         interp = scipy.interpolate.interp1d(timestamp1, data, kind='linear', bounds_error=False)(timestamp2)
         result = (interp > 0.999)
         return result
 
-    def write_solution_h5(self, tod, output=None, h5_address=None):
+    def write_solution_h5(self, tod, output=None, h5_address=None, suffix=''):
         """
         Output HWP angle + flags as AxisManager format
 
@@ -914,61 +784,49 @@
 
         Notes
         -----
-<<<<<<< HEAD
-        data: g3 file
-            data = G3tHWP.load_data(start, end)
-
-=======
->>>>>>> 8b3b1b71
         Output file format
-        
+
+        The suffix '_2' stands for the 2nd encoder.
+
         - timestamp:
             SMuRF synched timestamp
 
         - hwp_angle: float
-            The latest version of the SMuRF synched HWP angle in radian. 
+            The latest version of the SMuRF synched HWP angle in radian.
             * ver1: HWP angle calculated from the raw encoder signal.
             * ver2: HWP angle after the template subtraction.
             * ver3: HWP angle after the template and off-centering subtraction.
             The field 'version' indicates which version this hwp_angle is.
 
         - hwp_angle_ver2: float
-<<<<<<< HEAD
             This field stores the ver2 angle data when ver3 angle data exist.
 
         - hwp_angle_ver1: float
             This field stores the ver1 angle data when ver2 angle data exist.
 
         - stable: bool
-=======
-            SMuRF synched HWP angle after the template subtraction (the systematics from the non-uniform encoder slot pattern is subtracted ) in radian. 
-            if 'hwp_angle_ver2_flag' is False, template subtraction is not completed and its value is same as 'hwp_angle_ver1'.
-        - stable: bool
-            if non-zero, indicates the HWP spin state is known. 
->>>>>>> 8b3b1b71
-            i.e. it is either spinning at a measurable rate, or stationary. 
-            When this flag is non-zero, the hwp_rate field can be taken at face value. 
+            if non-zero, indicates the HWP spin state is known.
+            i.e. it is either spinning at a measurable rate, or stationary.
+            When this flag is non-zero, the hwp_rate field can be taken at face value.
+
         - locked: bool
-            if non-zero, indicates the HWP is spinning and the position solution is working. 
-            In this case one should find the hwp_angle populated in the fast data block. 
+            if non-zero, indicates the HWP is spinning and the position solution is working.
+            In this case one should find the hwp_angle populated in the fast data block.
+
         - hwp_rate: float
-            the "approximate" HWP spin rate, with sign, in revs / second. 
+            the "approximate" HWP spin rate, with sign, in revs / second.
             Use placeholder value of 0 for cases when not "locked".
-<<<<<<< HEAD
 
         - version: bool
             This field indicates the version of the HWP angle in hwp_angle.
-        
-        The suffix '_2' stands for the 2nd encoder.
-            
-=======
+
         - hwp_angle_ver2_flag: bool
             if True, the template subtraction is completed.
+
         - logger: str
             Log message for angle calculation status
-            'No HWP data', 'HWP data too short', 
+            'No HWP data', 'HWP data too short',
             'Angle calculation failed', 'Angle calculation succeeded'
->>>>>>> 8b3b1b71
         """
         if self._output is None and output is None:
             logger.warning('Output file not specified')
@@ -980,123 +838,79 @@
             logger.warning('Input data is empty.')
             return
 
+        # write solution, metadata loader requires a dets axis
+        aman = sotodlib.core.AxisManager(tod.dets, tod.samps)
+        aman.timestamps[:] = tod.timestamps
+
         start = int(tod.timestamps[0])-self._margin
         end = int(tod.timestamps[-1])+self._margin
+
         try:
             data = self.load_data(start, end)
         except Exception as e:
             logger.error(f"Exception '{e}' thrown while loading HWP data. The specified encoder field is missing.")
             self._write_solution_h5_logger = 'HWP data too short'
             self._write_empty_solution_h5(tod, output, h5_address)
-            return
-<<<<<<< HEAD
-        if not ('counter' or 'counter_2') in data.keys():
-=======
-        if len(data) == 0:
->>>>>>> 8b3b1b71
-            logger.warning('No HWP data in the specified timestamps.')
-            self._write_solution_h5_logger = 'No HWP data'
-            self._write_empty_solution_h5(tod, output, h5_address)
-            return
-
-        # calculate HWP angle
-        logger.debug("analyze")
-        try:
-            solved1 = self.analyze_single(data, mod2pi=False)
-        except Exception as e:
-<<<<<<< HEAD
-            logger.error(f"Exception '{e}' thrown while analyzing 1st encoder data.")
-=======
-            logger.error(f"Exception '{e}' thrown while calculating HWP angle. Angle calculation failed.")
-            self._write_solution_h5_logger = 'Angle calculation failed'
-            self._write_empty_solution_h5(tod, output, h5_address)
-            return  
-        if len(solved) == 0 or len(solved['fast_time']) == 0:
-            logger.info('No rotation data in the specified timestamps.')
-            self._write_solution_h5_logger = 'No HWP data'
-            self._write_empty_solution_h5(tod, output, h5_address)
-            return
-        self._write_solution_h5_logger = 'Angle calculation succeeded'
-        
-        # calculate template subtracted angle
->>>>>>> 8b3b1b71
-        try:
-            solved2 = self.analyze_single(data, mod2pi=False, suffix='_2')
-        except Exception as e:
-            logger.error(f"Exception '{e}' thrown while analyzing 2nd encoder data.")
-
-        # calculate template subtracted angle
-        if 'fast_time' in solved1.keys():
+
+
+        for suffix in ['', '_2']:
+            logger.info('Start analyzing encoder'+suffix)
+            #load data
+            if not 'counter' + suffix in data.keys():
+                logger.warning('No HWP data in the specified timestamps.')
+                self._write_solution_h5_logger = 'No HWP data'
+                self._set_empty_axes(aman, suffix)
+                continue
+
+            ### version 1
+            # calculate HWP angle
             try:
-                self.eval_angle(solved1)
+                solved = self.analyze(data, mod2pi=False, suffux=suffix)
             except Exception as e:
-                logger.error(f"Exception '{e}' thrown while the template subtraction for the 1st encoder.")
-        else:
-            logger.info('No correct rotation data in the 1st encoder in the specified timestamps.')
-        if 'fast_time_2' in solved2.keys():
+                logger.error(f"Exception '{e}' thrown while calculating HWP angle. Angle calculation failed.")
+                self._write_solution_h5_logger = 'Angle calculation failed'
+                self._set_empty_axes(aman, suffix)
+                continue
+            if len(solved) == 0 or ('fast_time'+suffix not in solved.keys()) or len(solved['fast_time']) == 0:
+                logger.info('No correct rotation data in the specified timestamps.')
+                self._write_solution_h5_logger = 'No HWP data'
+                self._set_empty_axes(aman, suffix)
+                continue
+
+            self._write_solution_h5_logger = 'Angle calculation succeeded'
+            getattr(aman, 'stable'+suffix)[:] = self._bool_interpolation(solved['slow_time'+suffix], solved['stable'+suffix], tod.timestamps)
+            getattr(aman, 'locked'+suffix)[:] = self._bool_interpolation(solved['slow_time'+suffix], solved['locked'+suffix], tod.timestamps)
+            getattr(aman, 'hwp_rate'+suffix)[:] = scipy.interpolate.interp1d(solved['slow_time'+suffix], solved['hwp_rate'+suffix], kind='linear', bounds_error=False)(tod.timestamps)
+            getattr(aman, 'logger'+suffix)[:] = self._write_solution_h5_logger
+
+            getattr(aman, 'hwp_angle_ver1'+suffix)[:] = np.mod(scipy.interpolate.interp1d(solved['fast_time'+suffix], solved['angle'+suffix], kind='linear', bounds_error=False)(tod.timestamps),2*np.pi)
+            getattr(aman, 'version'+suffix) = 1
+
+            ### version 2
+            # calculate template subtracted angle
             try:
-                self.eval_angle(solved2, suffix='_2')
+                self.eval_angle(solved, suffix)
+                aman.save(output, h5_address, overwrite=True)
+                getattr(aman, 'hwp_angle_ver2'+suffix)[:] = np.mod(scipy.interpolate.interp1d(solved['fast_time'+suffix], solved['angle'+suffix], kind='linear',bounds_error=False)(tod.timestamps),2*np.pi)
+                getattr(aman, 'version'+suffix) = 2
             except Exception as e:
-                logger.error(f"Exception '{e}' thrown while the template subtraction for the 2nd encoder.")
-        else:
-            logger.info('No correct rotation data in the 2nd encoder in the specified timestamps.')
-        solved = dict(**solved1, **solved2)
-
+                logger.error(f"Exception '{e}' thrown while the template subtraction.")
+
+        ### version 3
         # calculate off-centering corrected angle
-        if ('fast_time_raw' or 'fast_time_raw_2') in solved.keys():
+        if aman.version_1 == 2 and aman.version_2 == 2:
             try:
                 offcentering = self.eval_offcentering(solved)
                 self.correct_offcentering(solved)
+                getattr(aman, 'hwp_angle_ver3'+suffix)[:] = np.mod(scipy.interpolate.interp1d(solved['fast_time'+suffix], solved['angle'+suffix], kind='linear',bounds_error=False)(tod.timestamps),2*np.pi)
+                getattr(aman, 'version'+suffix) = 3
             except Exception as e:
                 logger.error(f"Exception '{e}' thrown while the off-centering correction.")
 
-        # write solution, metadata loader requires a dets axis
-        aman = sotodlib.core.AxisManager(tod.dets, tod.samps)
-        self._set_empty_axes(aman)
-        aman.timestamps[:] = tod.timestamps
-<<<<<<< HEAD
-        for suffix in ['', '_2']:
-            if not 'fast_time'+suffix in solved.keys():
-                logger.info('No angle data in the encoder'+suffix)
-            elif len(solved['fast_time'+suffix])==0:
-                logger.info('No angle data in the encoder'+suffix)
-            else:
-                if solved['fast_time'+suffix][0] > tod.timestamps[0] or solved['fast_time'+suffix][-1] < tod.timestamps[-1]:
-                    logger.info("The angle solution contains empty data at the beginning or end of the timestamps.")
-                getattr(aman, 'stable'+suffix)[:] = self._bool_interpolation(solved['slow_time'+suffix], solved['stable'+suffix], tod.timestamps)
-                getattr(aman, 'locked'+suffix)[:] = self._bool_interpolation(solved['slow_time'+suffix], solved['locked'+suffix], tod.timestamps)
-                getattr(aman, 'hwp_rate'+suffix)[:] = scipy.interpolate.interp1d(solved['slow_time'+suffix], solved['hwp_rate'+suffix], kind='linear', bounds_error=False)(tod.timestamps)
-
-                if 'fast_time_ver2'+suffix in solved.keys():
-                    getattr(aman, 'hwp_angle_ver1'+suffix)[:] = np.mod(scipy.interpolate.interp1d(solved['fast_time_raw'+suffix], solved['angle_old'+suffix], kind='linear',bounds_error=False)(tod.timestamps),2*np.pi)
-                    getattr(aman, 'hwp_angle_ver2'+suffix)[:] = np.mod(scipy.interpolate.interp1d(solved['fast_time_ver2'+suffix], solved['angle_old'+suffix], kind='linear',bounds_error=False)(tod.timestamps),2*np.pi)
-                    getattr(aman, 'hwp_angle'+suffix)[:] = np.mod(scipy.interpolate.interp1d(solved['fast_time'+suffix], solved['angle'+suffix], kind='linear',bounds_error=False)(tod.timestamps),2*np.pi)
-                    getattr(aman, 'version'+suffix)[:] = np.ones(len(tod.timestamps))*3
-                elif 'fast_time_raw'+suffix in solved.keys():
-                    getattr(aman, 'hwp_angle_ver1'+suffix)[:] = np.mod(scipy.interpolate.interp1d(solved['fast_time_raw'+suffix], solved['angle'+suffix], kind='linear',bounds_error=False)(tod.timestamps),2*np.pi)
-                    getattr(aman, 'hwp_angle'+suffix)[:] = np.mod(scipy.interpolate.interp1d(solved['fast_time'+suffix], solved['angle'+suffix], kind='linear',bounds_error=False)(tod.timestamps),2*np.pi)
-                    getattr(aman, 'version'+suffix)[:] = np.ones(len(tod.timestamps))*2
-                else:
-                    getattr(aman, 'hwp_angle'+suffix)[:] = np.mod(scipy.interpolate.interp1d(solved['fast_time'+suffix], solved['angle'+suffix], kind='linear', bounds_error=False)(tod.timestamps),2*np.pi)
-                    getattr(aman, 'version'+suffix)[:] = np.ones(len(tod.timestamps))
-
-=======
-        aman.stable[:] = self._bool_interpolation(solved['slow_time'], solved['stable'], tod.timestamps)
-        aman.locked[:] = self._bool_interpolation(solved['slow_time'], solved['locked'], tod.timestamps)
-        aman.hwp_rate[:] = scipy.interpolate.interp1d(solved['slow_time'], solved['hwp_rate'], kind='linear', bounds_error=False)(tod.timestamps)
-        if 'fast_time_raw' in solved.keys():
-            aman.hwp_angle_ver1[:] = np.mod(scipy.interpolate.interp1d(solved['fast_time_raw'], solved['angle'], kind='linear',bounds_error=False)(tod.timestamps),2*np.pi)
-            aman.hwp_angle_ver2[:] = np.mod(scipy.interpolate.interp1d(solved['fast_time'], solved['angle'], kind='linear',bounds_error=False)(tod.timestamps),2*np.pi)
-            aman.hwp_angle_ver2_flag = True
-        else:
-            logger.info('Template subtraction failed')
-            aman.hwp_angle_ver1[:] = np.mod(scipy.interpolate.interp1d(solved['fast_time'], solved['angle'], kind='linear', bounds_error=False)(tod.timestamps),2*np.pi)
-            aman.hwp_angle_ver2[:] = np.mod(scipy.interpolate.interp1d(solved['fast_time'], solved['angle'], kind='linear', bounds_error=False)(tod.timestamps),2*np.pi)
-            aman.hwp_angle_ver2_flag = False    
-        aman.logger=self._write_solution_h5_logger
->>>>>>> 8b3b1b71
+        # make the highers version, best encoder solution as hwp_angle
+        # getattr(aman, 'hwp_angle'+suffix)[:] =
+        # getattr(aman, 'primary_encoder') = 1
         aman.save(output, h5_address, overwrite=True)
-        return
 
     def _hwp_angle_calculator(
             self,
@@ -1456,33 +1270,4 @@
                     quad[i + offset] = 1
             offset += len(quad_split)
 
-        return quad
-
-<<<<<<< HEAD
-    def _irig_quality_check(self, irig_time, rising_edge):
-        idx = np.where(np.diff(irig_time) == 1)[0]
-        if self._irig_type == 1:
-            idx = np.where(np.isclose(np.diff(irig_time), np.full(len(irig_time)-1, 0.1)))[0]
-        if len(irig_time) - 1 == len(idx):
-            return irig_time, rising_edge
-        elif len(irig_time) > len(idx) and len(idx) > 0:
-            if np.any(np.diff(irig_time) > 5):
-                logger.debug(
-                    'a part of the IRIG time is incorrect, performing the correction process...')
-            irig_time = irig_time[idx]
-            rising_edge = rising_edge[idx]
-            logger.debug('deleted wrong irig_time, indices: ' +
-                         str(np.where(np.diff(irig_time) != 1)[0]))
-        else:
-            irig_time = np.array([])
-            rising_edge = np.array([])
-        return irig_time, rising_edge
-=======
-    def interp_smurf(self, smurf_timestamp):
-        smurf_angle = scipy.interpolate.interp1d(
-            self._time,
-            self._angle,
-            kind='linear',
-            fill_value='extrapolate')(smurf_timestamp)
-        return smurf_angle
->>>>>>> 8b3b1b71
+        return quad