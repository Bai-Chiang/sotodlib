#!/usr/bin/env python
# -*- coding: utf-8 -*-

import os
import time
import numpy as np
import scipy.interpolate
import h5py
import so3g
from spt3g import core
import logging
import yaml
import datetime
import sotodlib
import traceback


logger = logging.getLogger(__name__)


class G3tHWP():

    def __init__(self, config_file=None):
        """
        Class to manage L2 HK data into HWP angle g3.

        Args
        -----
        config_file: str
            path to config yaml file
        """
        if config_file is not None:
            if os.path.exists(config_file):
                self.config_file = config_file
                self.configs = yaml.safe_load(open(self.config_file, "r"))
                logger.info("Loading config from " + self.config_file)
            else:
                logger.warning(
                    "Cannot find config file, use all default values")
                self.configs = {}
        else:
            logger.warning("Cannot find config file, use all default values")
            self.configs = {}

        self._start = 0
        self._end = 0
        self._file_list = None

        self._start = self.configs.get('start', 0)
        self._end = self.configs.get('end', 0)

        self._file_list = self.configs.get('file_list', None)
        self._data_dir = self.configs.get('data_dir', None)
        self._margin = self.configs.get('margin', 10)

        # 1st/2nd encoder readout
        self._field_instance = self.configs.get('field_instance',
                                                'satp1.hwp-bbb-e1.feeds.HWPEncoder')
        self._field_instance_sub = self.configs.get('field_instance_sub',
                                                    'satp1.hwp-bbb-e2.feeds.HWPEncoder')

        self._field_list = self.configs.get('field_list',
                                            ['rising_edge_count', 'irig_time', 'counter',
                                             'counter_index', 'irig_synch_pulse_clock_time',
                                             'irig_synch_pulse_clock_counts', 'quad'])

        # Size of pakcets sent from the BBB
        # 120 in the latest version, 150 in the previous version
        self._pkt_size = self.configs.get('pkt_size', 120)

        # IRIG type
        # 0: 1Hz IRIG (default), 1: 10Hz IRIG
        self._irig_type = self.configs.get('irig_type', 0)

        # Number of encoder slits per HWP revolution
        self._num_edges = self.configs.get('num_edges', 570 * 2)

        # Reference slit edgen width
        self._ref_edges = self.configs.get('ref_edges', 2)

        # Reference slit angle
        self._delta_angle = 2 * np.pi / self._num_edges

        # Search range of reference slot
        self._ref_range = self.configs.get('ref_range', 0.1)

        # Threshoild for outlier data to calculate nominal slit width
        self._slit_width_lim = self.configs.get('slit_width_lim', 0.1)

        # The distance from the hwp center to the fine encoder slots (mm)
        self._encoder_disk_radius = self.configs.get(
            'encoder_disk_radius', 346.25)

        # Method to determine the rotation direction
        self._method_direction = self.configs.get('method_direction', 'quad')
        assert self._method_direction in ['offcenter', 'pid', 'quad', 'scan', 'template']

        # Forced direction value
        # 0: use direction value using specified method (default)
        # 1: positive rotation direction
        # -1: negative rotation direction
        self._force_direction = int(self.configs.get('force_direction', 0))
        assert self._force_direction in [0, 1, -1], "force_direction must be 0, 1 or -1"

        # Output path + filename
        self._output = self.configs.get('output', None)

        # logger for write_solution_h5
        self._write_solution_h5_logger = 'Not set'

        # encoder suffixes
        self._suffixes = ['_1', '_2']

    def load_data(self, start=None, end=None,
                  data_dir=None, instance=None):
        """
        Loads house keeping data for a given time range and
        returns HWP parameters in L2 HK .g3 file

        Args
        -----
            start : timestamp or datetime
                start time for data, assumed to be in UTC unless specified
            end :  timestamp or datetime
                end time for data, assumed to be in UTC unless specified
            data_dir : str or None
                path to HK g3 file, overwrite config file
            instance : str or None
                instance of field list, overwrite config file
                ex.) lab data 'observatory.HBA.feeds.HWPEncoder'
                ex.) site data 'satp1.hwp-bbb-e1.feeds.HWPEncoder'
                ex.) site data 'satp3.hwp-bbb-a1.feeds.HWPEncoder'

        Returns
        ----
        dict
            {alias[i] : (time[i], data[i])}
        """
        if start is not None and end is not None:
            self._start = start
            self._end = end
        if self._start is None:
            logger.error("Cannot find time range")
            return {}

        if isinstance(start, datetime.datetime):
            if start.tzinfo is None:
                logger.warning(
                    'No tzinfo info in start argument, set to utc timezone')
                start = start.replace(tzinfo=datetime.timezone.utc)
            self._start = start.timestamp()
        if isinstance(end, datetime.datetime):
            if end.tzinfo is None:
                logger.warning(
                    'No tzinfo info in end argument, set to utc timezone')
                end = start.replace(tzinfo=datetime.timezone.utc)
            self._end = end.timestamp()

        if data_dir is not None:
            self._data_dir = data_dir
        if self._data_dir is None:
            logger.error("Cannot find data directory")
            return {}
        if instance is not None:
            self._field_instance = instance

        # load housekeeping data with hwp keys
        logger.info('Loading HK data files ')
        logger.info("input time range: " +
                    str(self._start) + " - " + str(self._end))

        fields, alias = self._key_formatting()

        data = so3g.hk.load_range(
            self._start,
            self._end,
            fields,
            alias,
            data_dir=self._data_dir)
        if not any(data):
            logger.info('HWP is not spinning in time range {' + str(
                self._start) + ' - ' + str(self._end) + '}, data is empty')
        return data

    def load_file(self, file_list=None, instance=None):
        """
        Loads house keeping data with specified g3 files.
        Return HWP parameters from SO HK data.

        Args
        -----
            file_list : str or list or None
                path and file name of input level 2 HK g3 file
            instance : str or None
                instance of field list, overwrite config file
                ex.) lab data 'observatory.HBA.feeds.HWPEncoder'
                ex.) site data 'satp1.hwp-bbb-e1.feeds.HWPEncoder'
                ex.) site data 'satp3.hwp-bbb-a1.feeds.HWPEncoder'
        Returns
        ----
        dict
            {alias[i] : (time[i], data[i])}
        """
        if file_list is None and self._file_list is None:
            logger.error('Cannot find input g3 file')
            return {}
        if file_list is not None:
            self._file_list = file_list

        if instance is not None:
            self._field_instance = instance

        # load housekeeping files with hwp keys
        scanner = so3g.hk.HKArchiveScanner()
        if not (isinstance(self._file_list, list)
                or isinstance(self._file_list, np.ndarray)):
            self._file_list = [self._file_list]
        for f in self._file_list:
            if not os.path.exists(f):
                logger.error('Cannot find input g3 file')
                return {}
            scanner.process_file(f)
        logger.info("Loading HK data files: {}".format(
            ' '.join(map(str, self._file_list))))

        arc = scanner.finalize()
        if not any(arc.get_fields()[0]):
            self._start = 0
            self._end = 0
            return {}

        fields, alias = self._key_formatting()

        if not np.any([f in arc.get_fields()[0].keys() for f in fields]):
            logger.info(
                "HWP is not spinning in input g3 files or cannot find field")
            return {}
        if self._start == 0 and self._end == 0:
            self._start = np.min([arc.simple(f)[0][0]
                                 for f in fields if f in arc.get_fields()[0].keys()])
            self._end = np.max([arc.simple(f)[0][-1]
                               for f in fields if f in arc.get_fields()[0].keys()])

        data = {a: arc.simple(f) for a, f in zip(
            alias, fields) if f in arc.get_fields()[0].keys()}

        return data

    def _key_formatting(self):
        """
        Formatting hwp housekeeping field names and aliases

        Return
        -----
        fields, alias
        """
        # 1st encoder readout
        fields = [self._field_instance + '_full.' + f if 'counter' in f
                  else self._field_instance + '.' + f for f in self._field_list]
        alias = [a + '_1' for a in self._field_list]

        # 2nd encoder readout
        if self._field_instance_sub is not None:
            fields += [self._field_instance_sub + '_full.' + f if 'counter' in f
                       else self._field_instance_sub + '.' + f for f in self._field_list]
            alias += [a + '_2' for a in self._field_list]

        # metadata key
        meta_keys = {
            'pid_direction': 'hwp-pid.feeds.hwppid.direction',
        }
        platform = self._field_instance.split('.')[0]
        for k, f in meta_keys.items():
            alias.append(k)
            fields.append(platform + '.' + f)

        return fields, alias

    def _data_formatting(self, data, suffix):
        """
        Formatting encoder data

        Args
        -----
        data : dict
            HWP HK data from load_data
        suffix: Specify whether to use 1st or 2nd encoder, '_1' or '_2'
            '_1' for 1st encoder, '_2' for 2nd encoder

        Returns
        --------
        dict
            {'rising_edge_count', 'irig_time', 'counter', 'counter_index', 'quad', 'quad_time'}
        """
        keys = ['rising_edge_count', 'irig_time',
                'counter', 'counter_index', 'quad', 'quad_time']
        out = {k: data[k+suffix][1] if k+suffix in data.keys() else []
               for k in keys}

        # irig part
        if 'irig_time'+suffix not in data.keys():
            logger.warning(
                'All IRIG time is not correct for encoder' + suffix)
            return out

        if self._irig_type == 1:
            out['irig_time'] = data['irig_synch_pulse_clock_time'+suffix][1]
            out['rising_edge_count'] = data['irig_synch_pulse_clock_counts'+suffix][1]

        # encoder part
        if 'counter'+suffix not in data.keys():
            logger.warning(
                'No encoder data is available for encoder'+suffix)
            return out

        out['quad'] = data['quad'+suffix][1]
        out['quad_time'] = data['quad'+suffix][0]

        return out

    def _slowdata_process(self, fast_time, irig_time, suffix):
        """ Diagnose hwp status and output status flags

        Returns
        --------
        dict
            {stable, locked, hwp_rate, slow_time}

        Notes
        ------
        - Time definition -
        if fast_time exists: slow_time = fast_time
        elif: irig_time exists but no fast_time, slow_time = irig_time
        else: slow_time is per 10 sec array
        """
        slow_time = np.arange(self._start, self._end, 10)

        if len(irig_time) == 0:
            out = {
                'locked'+suffix: np.zeros_like(slow_time, dtype=bool),
                'stable'+suffix: np.zeros_like(slow_time, dtype=bool),
                'hwp_rate'+suffix: np.zeros_like(slow_time, dtype=np.float32),
                'slow_time'+suffix: slow_time,
            }
            return out

        if len(fast_time) == 0:
            fast_irig_time = irig_time
            locked = np.zeros_like(irig_time, dtype=bool)
            stable = np.zeros_like(irig_time, dtype=bool)
            hwp_rate = np.zeros_like(irig_time, dtype=np.float32)

        else:
            # hwp speed calc. (approximate using ref)
            hwp_rate_ref = 1 / np.diff(fast_time[self._ref_indexes])
            hwp_rate = [hwp_rate_ref[0] for i in range(self._ref_indexes[0])]
            for n in range(len(np.diff(self._ref_indexes))):
                hwp_rate += [hwp_rate_ref[n]
                             for r in range(np.diff(self._ref_indexes)[n])]
            hwp_rate += [hwp_rate_ref[-1] for i in range(len(fast_time) -
                                                         self._ref_indexes[-1])]

            fast_irig_time = fast_time
            locked = np.ones_like(fast_time, dtype=bool)
            locked[np.where(hwp_rate == 0)] = False
            stable = np.ones_like(fast_time, dtype=bool)

            # irig only status
            irig_only_time = irig_time[np.where(
                (irig_time < fast_time[0]) | (irig_time > fast_time[-1]))]
            irig_only_locked = np.zeros_like(irig_only_time, dtype=bool)
            irig_only_hwp_rate = np.zeros_like(
                irig_only_time, dtype=np.float32)

            fast_irig_time = np.append(irig_only_time, fast_time)
            fast_irig_idx = np.argsort(fast_irig_time)
            fast_irig_time = fast_irig_time[fast_irig_idx]
            locked = np.append(irig_only_locked, locked)[fast_irig_idx]
            hwp_rate = np.append(irig_only_hwp_rate, hwp_rate)[fast_irig_idx]
            stable = np.ones_like(fast_irig_time, dtype=bool)

        # slow status
        slow_time = slow_time[np.where(
            (slow_time < fast_irig_time[0]) | (slow_time > fast_irig_time[-1]))]
        slow_locked = np.zeros_like(slow_time, dtype=bool)
        slow_stable = np.zeros_like(slow_time, dtype=bool)
        slow_hwp_rate = np.zeros_like(slow_time, dtype=np.float32)

        slow_time = np.append(slow_time, fast_irig_time)
        slow_idx = np.argsort(slow_time)
        slow_time = slow_time[slow_idx]
        locked = np.append(slow_locked, locked)[slow_idx]
        stable = np.append(slow_stable, stable)[slow_idx]
        hwp_rate = np.append(slow_hwp_rate, hwp_rate)[slow_idx]

        locked[np.where(hwp_rate == 0)] = False

        return {'locked'+suffix: locked, 'stable'+suffix: stable, 'hwp_rate'+suffix: hwp_rate, 'slow_time'+suffix: slow_time}

    def analyze(self, data, ratio=None, mod2pi=True, fast=True, suffix='_1'):
        """
        Analyze HWP angle solution
        to be checked by hardware that 0 is CW and 1 is CCW from (sky side) consistently for all SAT

        Args
        -----
            data : dict
                HWP HK data from load_data
            ratio : float, optional
                parameter for referelce slit
                threshold = 2 slit distances +/- ratio
            mod2pi : bool, optional
                If True, return hwp angle % 2pi
            fast : bool, optional
                If True, run fast fill_ref algorithm

        Returns
        --------
        dict
            {fast_time, angle, slow_time, stable, locked, hwp_rate, template, filled_indexes}


        Notes
        ------
            * fast_time: timestamp
                * IRIG synched timing (~2kHz)
            * angle (float): IRIG synched HWP angle in radian
            * slow_time: timestamp
                * time list of slow block
            * stable: bool
                * if non-zero, indicates the HWP spin state is known.
                * i.e. it is either spinning at a measurable rate, or stationary.
                * When this flag is non-zero, the hwp_rate field can be taken at face value.
            * locked: bool
                * if non-zero, indicates the HWP is spinning and the position solution is working.
                * In this case one should find the hwp_angle populated in the fast data block.
            * hwp_rate: float
                * the "approximate" HWP spin rate, with sign, in revs / second.
                * Use placeholder value of 0 for cases when not "stable".
            * filled_indexes: boolean array
                * indexes where we filled due to packet drop etc.
        """

        if not any(data):
            logger.info("no HWP field data")

        d = self._data_formatting(data, suffix)

        # hwp angle calc.
        if ratio is not None:
            logger.info(f"Overwriting reference slit threshold by {ratio}.")
            self._ref_range = ratio

        out = {}

        logger.info("Start calclulating angle.")
        if len(d['irig_time']) == 0:
            logger.warning('There is no correct IRIG timing. Stop analyze.')
        else:
            fast_time, angle = self._hwp_angle_calculator(
                d['counter'], d['counter_index'], d['irig_time'],
                d['rising_edge_count'], d['quad_time'], d['quad'],
                mod2pi, fast)
            if len(fast_time) == 0:
                logger.warning('analyzed encoder data is None')
            out.update(self._slowdata_process(
                fast_time, d['irig_time'], suffix))
            out['fast_time'+suffix] = fast_time
            out['angle'+suffix] = angle
            out['quad'+suffix] = self._quad_corrected
            out['ref_indexes'+suffix] = self._ref_indexes
            out['filled_indexes'+suffix] = self._filled_indexes

        return out

    def eval_angle(self, solved, poly_order=3, suffix='_1'):
        """
        Evaluate the non-uniformity of hwp angle timestamp and subtract
        The raw hwp angle timestamp is kept.

        Args
        -----
        solved: dict
            dict data from analyze
        poly_order:
            order of polynomial filtering for removing drift of hwp speed
            for evaluating the non-uniformity of hwp angle.
        suffix:
            '_1' for 1st encoder, '_2' for 2nd encoder

        Returns
        --------
        output: dict
            {fast_time, fast_time_raw, angle, slow_time, stable, locked, hwp_rate, template}


        Notes
        ------
            * template: float array (ratio)
                * Averaged non-uniformity of the hwp angle
                * normalized by the step of the angle encoder

        non-uniformity of hwp angle comes from following reasons,
            - non-uniformity of encoder slits
            - sag of rotor
            - bad tuning of the comparator threshold of DriverBoard
            - degradation of LED
        and the non-uniformity can be time-dependent.

        Need to evaluate and subtract it before interpolating hwp angle into Smurf timestamps.
        The non-uniformity of encoder slots creates additional hwp angle jitter.
        The maximum possible additional jitter is comparable to the requirement of angle jitter.
        We make an template of encoder slits and subtract it from the timestamp.
        """
        if 'fast_time_raw'+suffix in solved.keys():
            logger.info(
                'Non-uniformity is already subtracted. Calculation is skipped.')
            return

        def detrend(array, deg=poly_order):
            x = np.linspace(-1, 1, len(array))
            p = np.polyfit(x, array, deg=deg)
            pv = np.polyval(p, x)
            return array - pv

        logger.info('Remove non-uniformity from hwp angle and overwrite')
        # template subtraction
        ft = solved['fast_time'+suffix][solved['ref_indexes'+suffix]
                                        [0]:solved['ref_indexes'+suffix][-2]+1]
        # remove rotation frequency drift for making a template of encoder slits
        ft = detrend(ft, deg=3)
        # make template
        template_slit = np.diff(ft).reshape(
            len(solved['ref_indexes'+suffix])-2, self._num_edges)
        template_slit = np.average(template_slit, axis=0)
        average_slit = np.average(template_slit)
        # subtract template, keep raw timestamp
        subtract = np.cumsum(np.roll(np.tile(template_slit-average_slit, len(
            self._ref_indexes) + 1), self._ref_indexes[0] + 1)[:len(solved['fast_time'+suffix])])
        solved['fast_time_raw'+suffix] = solved['fast_time'+suffix]
        solved['fast_time'+suffix] = solved['fast_time'+suffix] - subtract
        solved['template'+suffix] = template_slit / \
            np.average(np.diff(solved['fast_time'+suffix]))

    def eval_offcentering(self, solved):
        """
        Evaluate the off-centering of the hwp from the phase difference between two encoders.
        Assume that slot pattern subraction is already applied

        * Definition of offcentering must be clear.

        Args
        -----
        solved: dict
            dict solved from eval_angle
            {fast_time_1, angle_2, fast_time_2, angle_2, ...}

        Returns
        --------
        output: dict
            {offcenter_idx1, offcenter_idx2, offcentering, offset_time}

        Notes
        ------
            * offcenter_idx1: int
                * index of the solved['fast_time_1'] for which offcentering is estimated.
            * offcenter_idx2: int
                * index of the solved['fast_time_2'] for which offcentering is estimated.
            * offcentering: float
                * Offcentering (mm) at solved['fast_time(_2)'][offcenter_idx1(2)].
            * offset_time: float
                * Offset time of the encoder signals induced by the offcentering.
                * Offset time is the delayed (advanced) timing of the encoder1 (2) in sec.

        """

        logger.info('Remove offcentering effect from hwp angle and overwrite')
        # Calculate offcentering from where the first reference slot was detected by the 2nd encoder.
        if solved["ref_indexes_1"][0] > self._num_edges/2-1:
            offcenter_idx1_start, offcenter_idx2_start = int(
                solved["ref_indexes_1"][0]-self._num_edges/2), int(solved["ref_indexes_2"][0])
        else:
            offcenter_idx1_start, offcenter_idx2_start = int(
                solved["ref_indexes_1"][1]-self._num_edges/2), int(solved["ref_indexes_2"][0])
        # Calculate offcentering to the end of the shorter encoder data.
        if len(solved["fast_time_1"][offcenter_idx1_start:]) > len(solved["fast_time_2"][offcenter_idx2_start:]):
            idx_length = len(solved["fast_time_2"][offcenter_idx2_start:])
        else:
            idx_length = len(solved["fast_time_1"][offcenter_idx1_start:])
        offcenter_idx1 = np.arange(
            offcenter_idx1_start, offcenter_idx1_start+idx_length-1)
        offcenter_idx2 = np.arange(
            offcenter_idx2_start, offcenter_idx2_start+idx_length-1)
        # Calculate the offset time of the encoders induced by the offcentering.
        offset_time = (solved["fast_time_1"][offcenter_idx1] -
                       solved["fast_time_2"][offcenter_idx2])/2
        # Calculate the offcentering (mm).
        period = (solved["fast_time_1"][offcenter_idx1+1] -
                  solved["fast_time_1"][offcenter_idx1])*self._num_edges
        offset_angle = offset_time/period*2*np.pi
        offcentering = np.tan(offset_angle)*self._encoder_disk_radius
        solved['offcenter_idx1'] = offcenter_idx1
        solved['offcenter_idx2'] = offcenter_idx2
        solved['offcentering'] = offcentering
        solved['offset_time'] = offset_time

        return

    def correct_offcentering(self, solved):
        """
        Correct the timing of solved['fast_time'] which is delayed (advanced) by the offcentering.

        Args
        -----
        solved: dict
            dict solved from eval_angle
            {fast_time_1, angle_1, fast_time_2, angle_2, ...}
        offcentering: dict
            dict solved from eval_offcentering
            {offcenter_idx1, offcenter_idx2, offcentering, offset_time}

        Returns
        --------
        output: dict
            {fast_time, angle, fast_time_2, angle_2, ...}

        Notes
        ------
            * offcenter_idx1: int
                * index of the solved['fast_time_1'] for which offcentering is estimated.
            * offcenter_idx2: int
                * index of the solved['fast_time_2'] for which offcentering is estimated.
            * offcentering: float
                * Offcentering (mm) at solved['fast_time_1(2)'][offcenter_idx1(2)].
            * offset_time: float
                * Offset time of the encoder signals induced by the offcentering.
                * Offset time is the delayed (advanced) timing of the encoder1 (2) in sec.

        * We should allow to correct the offcentering by external input, since offcentering measurement is not always available.
        """

        # Skip the correction when the offcentering estimation doesn't exist.
        if 'offcentering' not in solved.keys():
            logger.warning(
                'Offcentering info does not exist. Offcentering correction is skipped.')
            return

        offcenter_idx1 = solved['offcenter_idx1']
        offcenter_idx2 = solved['offcenter_idx2']
        offset_time = solved['offset_time']

        solved['fast_time_1'] = solved['fast_time_1'][offcenter_idx1] - offset_time
        solved['fast_time_2'] = solved['fast_time_2'][offcenter_idx2] + offset_time
        solved['angle_1'] = solved['angle_1'][offcenter_idx1]
        solved['angle_2'] = solved['angle_2'][offcenter_idx2]

        return

    def write_solution(self, solved, output=None):
        """
        Output HWP angle + flags as SO HK g3 format

        Args
        -----
        solved: dict
          dict data from analyze
        output: str or None
          output path + file name, override config file

        Notes
        -----------
        Output file format

        * Provider: 'hwp'
            * Fast block
                * 'hwp.hwp_angle'
            * Slow block
                * 'hwp.stable'
                * 'hwp.locked'
                * 'hwp.hwp_rate'

        - fast_time: timestamp
            IRIG synched timing (~2kHz)
        - angle: float
            IRIG synched HWP angle in radian
        - slow_time: timestamp
            time list of slow block
        - stable: bool
            if non-zero, indicates the HWP spin state is known.
            i.e. it is either spinning at a measurable rate, or stationary.
            When this flag is non-zero, the hwp_rate field can be taken at face value.
        - locked: bool
            if non-zero, indicates the HWP is spinning and the position solution is working.
            In this case one should find the hwp_angle populated in the fast data block.
        - hwp_rate: float
            the "approximate" HWP spin rate, with sign, in revs / second.
            Use placeholder value of 0 for cases when not "locked".
        """
        if self._output is None and output is None:
            logger.warning('Not specified output file')
            return
        if output is not None:
            self._output = output
        if len(solved) == 0:
            logger.warning('input data is empty, skip writing')
            return
        if len(solved['fast_time']) == 0:
            logger.info('write no rotation data, skip writing')
            return
        session = so3g.hk.HKSessionHelper(hkagg_version=2)
        writer = core.G3Writer(output)
        writer.Process(session.session_frame())
        prov_id = session.add_provider('hwp')
        writer.Process(session.status_frame())

        # Divide the full time span into equal intervals
        start_time = solved['slow_time'].min()
        end_time = solved['slow_time'].max()
        if np.any(solved['fast_time']):
            start_time = min(start_time, solved['fast_time'].min())
            end_time = max(end_time, solved['fast_time'].max())
        frame_length = 60  # seconds

        while start_time < end_time:
            t0, t1 = start_time, start_time + frame_length

            # Write a slow frame?
            s = (t0 <= solved['slow_time']) * (solved['slow_time'] < t1)
            if np.any(s):
                frame = session.data_frame(prov_id)

                slow_block = core.G3TimesampleMap()
                slow_block.times = core.G3VectorTime(
                    [core.G3Time(_t * core.G3Units.s) for _t in solved['slow_time'][s]])
                slow_block['stable'] = core.G3VectorInt(solved['stable'][s])
                slow_block['locked'] = core.G3VectorInt(solved['locked'][s])
                slow_block['hwp_rate'] = core.G3VectorDouble(
                    solved['hwp_rate'][s])
                frame['block_names'].append('slow')
                frame['blocks'].append(slow_block)
                writer.Process(frame)

            # Write a fast frame?
            s = (t0 <= solved['fast_time']) * (solved['fast_time'] < t1)
            if np.any(s):
                frame = session.data_frame(prov_id)

                fast_block = core.G3TimesampleMap()
                fast_block.times = core.G3VectorTime(
                    [core.G3Time(_t * core.G3Units.s) for _t in solved['fast_time'][s]])
                fast_block['hwp_angle'] = core.G3VectorDouble(
                    solved['angle'][s])
                frame['block_names'].append('fast')
                frame['blocks'].append(fast_block)
                writer.Process(frame)
            start_time += frame_length
        return

    def _set_empty_axes(self, aman, suffix=None):
        if suffix is None:
            aman.wrap_new('hwp_angle', shape=('samps', ), dtype=np.float64)
            aman.wrap('primary_encoder', 0)
            aman.wrap('version', 1)
            aman.wrap('pid_direction', 0)
            aman.wrap_new('offcenter', shape=(2,), dtype=np.float64)
        else:
            aman.wrap_new('hwp_angle_ver1'+suffix,
                          shape=('samps', ), dtype=np.float64)
            aman.wrap_new('hwp_angle_ver2'+suffix,
                          shape=('samps', ), dtype=np.float64)
            aman.wrap_new('hwp_angle_ver3'+suffix,
                          shape=('samps', ), dtype=np.float64)
            aman.wrap_new('quad'+suffix, shape=('samps', ), dtype=int)
            aman.wrap('quad_direction'+suffix, 0)
            aman.wrap_new('stable'+suffix, shape=('samps', ), dtype=bool)
            aman.wrap_new('locked'+suffix, shape=('samps', ), dtype=bool)
            aman.wrap_new('hwp_rate'+suffix, shape=('samps', ), dtype=np.float16)
            aman.wrap_new('template'+suffix, shape=(self._num_edges, ), dtype=np.float64)
            aman.wrap_new('filled_flag'+suffix, shape=('samps', ), dtype=bool)
            aman.wrap('version'+suffix, 1)
            aman.wrap('logger'+suffix, self._write_solution_h5_logger)
        return aman

    def _set_raw_axes(self, aman, data):
        """ Set raw encoder data in aman """
        for k, v in data.items():
            aman.wrap('raw_' + k, np.array(v))
        return aman

    def _load_raw_axes(self, aman, output, h5_address):
        """ Load raw encoder data from h5 """
        fileds, alias = self._key_formatting()
        data = {}
        f = h5py.File(output)
        for a in alias:
            if 'raw_' + a in f[h5_address].keys():
                v = f[h5_address]['raw_' + a][:]
                data[a] = v
        f.close()
        return data

    def _bool_interpolation(self, timestamp1, data, timestamp2):
        interp = scipy.interpolate.interp1d(
            timestamp1, data, kind='linear', bounds_error=False)(timestamp2)
        result = (interp > 0.999)
        return result

    def write_solution_h5(self, tod, output=None, h5_address=None, load_h5=True):
        """
        Output HWP angle, flags, metadata as AxisManager format
        The results are stored in HDF5 files. Since HWP angle solution HDF5 files are large,
        we automatically split into the new output files.
        We save the copy of raw hwp encoder hk data into HDF5 file, to save time for
        re-calculating the hwp angle solutions.

        Args
        ----
        tod: AxisManager

        output: str or None
            output path + file name, overwrite config file

        load_h5:
            If true, try to load raw encoder data from hdf5 file

        Notes
        -----
        Output file format

        - Primary output

            - timestamp: float (samps,)
                SMuRF synched timestamp

            - hwp_angle: float (samps,)
                The latest version of the SMuRF synched HWP angle in radian.
                * ver1: HWP angle calculated from the raw encoder signal.
                * ver2: HWP angle after the template subtraction.
                * ver3: HWP angle after the template and off-centering subtraction.
                The field 'version' indicates which version this hwp_angle is.

            - primaty encoder: int
                This field indicates which encoder is used for hwp_angle, 1 or 2

            - version: int
                This field indicates the version of the HWP angle in hwp_angle.

        - Supplementary output
            Suffix _1/2 indicates the encoder_1 or encoder_2

            - version_1/2: int
                This field indicates the version of the HWP angle of each encoder.

            - hwp_angle_ver1/2/3_1/2: float (samps,)
                This field stores the ver1/2/3 angle data.

            - stable_1/2: bool (samps,)
                If non-zero, indicates the HWP spin state is known.
                i.e. it is either spinning at a measurable rate, or stationary.
                When this flag is non-zero, the hwp_rate field can be taken at face value.

            - locked_1/2: bool (samp,)
                If non-zero, indicates the HWP is spinning and the position solution is working.
                In this case one should find the hwp_angle populated in the fast data block.

            - hwp_rate_1/2: float (samps,)
                The "approximate" HWP spin rate, with sign, in revs / second.
                Use placeholder value of 0 for cases when not "locked".

            - logger_1/2: str
                Log message for angle calculation status
                'No HWP data', 'HWP data too short',
                'Angle calculation failed', 'Angle calculation succeeded'

            - filled_flag_1/2: bool (samps,)
                Array to indicate the index of hwp angle filled due to packet drop, etc.

            - quad_1/2: int (quad,)
                0 or 1 or -1. 0 means no data

            - template_1/2: float (1140,)
                Template of the non uniformity of hwp encoder plate

            - offcenter: float (2,)
                - (average offcenter, std of offcenter) unit is (mm)

        - Rotation direction
            Rotation direction estimated by several methods.
            0 or 1 or -1. 0 means no data.

            - quad_direction_1/2: int
                Estimation by median encoder quadrature for each encoder

            - pid_direction: int
                Estimation by median pid controller commanded direction

            - offcenter_direction: int
                Estimation by the offcentering measured by the time offset between two encoders.
                To be implemented.

            - template_direction: int
                Estimation by the template of encoder plate.
                To be implemented.

            - scan_direction: int
                Estimation by scan synchronous modulation of rotation speed.

        - Raw output
            x is a number different for each data and each observation

            - raw_rising_edge_count_1/2: int (2, x)

            - raw_irig_time_1/2: float (2, x)

            - raw_counter_1/2: float (2, x)

            - raw_counter_index_1/2: int (2, x)

            - raw_irig_synch_pulse_clock_time_1/2: float (2, x)

            - raw_irig_synch_pulse_clock_counts_1/2: int (2, x)

            - raw_quad_1/2: bool (2, x)

            - raw_pid_direction: bool (2, x)

        """
        if self._output is None and output is None:
            logger.warning('Output file not specified')
            return
        if output is not None:
            self._output = output

        if len(tod.timestamps) == 0:
            logger.warning('Input data is empty.')
            return

        # write solution, metadata loader requires a dets axis
        aman = sotodlib.core.AxisManager(tod.dets, tod.samps)
        aman.wrap_new('timestamps', ('samps', ))[:] = tod.timestamps
        self._set_empty_axes(aman)

        start = int(tod.timestamps[0])-self._margin
        end = int(tod.timestamps[-1])+self._margin

        data = {}
        try:
            if load_h5:
                logger.info('Loading raw encoder data from h5')
                try:
                    data = self._load_raw_axes(aman, output, h5_address)
                except Exception as e:
                    logger.error(f"Exception '{e}' thrown while loading HWP data from h5. Attempt to load from hk.")
                    data = self.load_data(start, end)

            else:
                data = self.load_data(start, end)

            if 'pid_direction' in data.keys():
                aman['pid_direction'] = np.nanmedian(data['pid_direction'][1])*2 - 1

            logger.info('Saving raw encoder data')
            self._set_raw_axes(aman, data)

        except Exception as e:
            logger.error(
                f"Exception '{e}' thrown while loading HWP data. The specified encoder field is missing.")
            self._write_solution_h5_logger = 'HWP data too short'
            print(traceback.format_exc())

        solved = {}
        for suffix in self._suffixes:
            logger.info('Start analyzing encoder'+suffix)
            self._set_empty_axes(aman, suffix)
            # load data
            if not 'counter' + suffix in data.keys():
                logger.warning('No HWP data in the specified timestamps.')
                self._write_solution_h5_logger = 'No HWP data'
                continue

            # version 1
            # calculate HWP angle
            try:
                solved = solved | self.analyze(data, mod2pi=False, suffix=suffix)
            except Exception as e:
                logger.error(
                    f"Exception '{e}' thrown while calculating HWP angle. Angle calculation failed.")
                self._write_solution_h5_logger = 'Angle calculation failed'
                print(traceback.format_exc())
                continue
            if len(solved) == 0 or ('fast_time'+suffix not in solved.keys()) or len(solved['fast_time'+suffix]) == 0:
                logger.info(
                    'No correct rotation data in the specified timestamps.')
                self._write_solution_h5_logger = 'No HWP data'
                continue

            self._write_solution_h5_logger = 'Angle calculation succeeded'
            aman['version'+suffix] = 1
            aman['stable'+suffix] = self._bool_interpolation(
                solved['slow_time'+suffix], solved['stable'+suffix], tod.timestamps)
            aman['locked'+suffix] = self._bool_interpolation(
                solved['slow_time'+suffix], solved['locked'+suffix], tod.timestamps)
            aman['hwp_rate'+suffix] = scipy.interpolate.interp1d(
                solved['slow_time'+suffix], solved['hwp_rate'+suffix], kind='linear', bounds_error=False)(tod.timestamps)
            aman['logger'+suffix] = self._write_solution_h5_logger

            quad = self._bool_interpolation(
                solved['fast_time'+suffix], solved['quad'+suffix], tod.timestamps)
            aman['quad'+suffix] = np.array([1 if q else -1 for q in quad])
            aman['quad_direction'+suffix] = np.nanmedian(aman['quad'+suffix])

            filled_flag = np.zeros_like(solved['fast_time'+suffix], dtype=bool)
            filled_flag[solved['filled_indexes'+suffix]] = 1
            filled_flag = scipy.interpolate.interp1d(
                solved['fast_time'+suffix], filled_flag, kind='linear', bounds_error=False)(tod.timestamps)
            aman['filled_flag'+suffix] = filled_flag.astype(bool)

            if self._force_direction != 0:
                logger.info('Correct rotation direction by force method')
                solved['angle'+suffix] *= self._force_direction
            else:
                logger.info(f'Correct rotation direction by {self._method_direction} method')
                try:
                    method = self._method_direction + '_direction'
                    if self._method_direction == 'quad':
                        method += suffix
                    if aman[method] == 0:
                        logger.warning(f'Rotation direction by {self._method_direction} is not available. Skip.')
                    else:
                        solved['angle'+suffix] *= aman[method]
                except Exception as e:
                    logger.error(f"Exception '{e}' thrown while correcting rotation direction. Skip.")
                    print(traceback.format_exc())

            aman['hwp_angle_ver1'+suffix] = np.mod(scipy.interpolate.interp1d(
                solved['fast_time'+suffix], solved['angle'+suffix], kind='linear', bounds_error=False)(tod.timestamps), 2*np.pi)

            # version 2
            # calculate template subtracted angle
            try:
                self.eval_angle(solved, poly_order=3, suffix=suffix)
                aman['hwp_angle_ver2'+suffix] = np.mod(scipy.interpolate.interp1d(
                    solved['fast_time'+suffix], solved['angle'+suffix], kind='linear', bounds_error=False)(tod.timestamps), 2*np.pi)
                aman['version'+suffix] = 2
                aman['template'+suffix] = solved['template'+suffix]
            except Exception as e:
                logger.error(
                    f"Exception '{e}' thrown while the template subtraction.")
                print(traceback.format_exc())

        # version 3
        # calculate off-centering corrected angle
        if (aman.version_1 == 2 and aman.version_2 == 2):
            try:
                self.eval_offcentering(solved)
                self.correct_offcentering(solved)
                for suffix in self._suffixes:
                    aman['hwp_angle_ver3'+suffix] = np.mod(scipy.interpolate.interp1d(
                        solved['fast_time'+suffix], solved['angle'+suffix], kind='linear', bounds_error=False)(tod.timestamps), 2*np.pi)
                    aman['version'+suffix] = 3
                aman['offcenter'] = np.array([np.average(solved['offcentering']), np.std(solved['offcentering'])])
            except Exception as e:
                logger.error(
                    f"Exception '{e}' thrown while the off-centering correction.")
                print(traceback.format_exc())
        else:
            logger.warning(
                'Offcentering calculation is only available when two encoders are operating. Skipped.')

        # make the hwp angle solution with highest version as hwp_angle
        highest_version = int(np.max([aman.version_1, aman.version_2]))
        primary_encoder = int(np.argmax([aman.version_1, aman.version_2]) + 1)
        logger.info(f'Save hwp_angle_ver{highest_version}_{primary_encoder} as hwp_angle')
        aman.hwp_angle = aman[f'hwp_angle_ver{highest_version}_{primary_encoder}']
        aman.primary_encoder = primary_encoder
        aman.version = highest_version

<<<<<<< HEAD
        # save
        max_trial = 5
        wait_time = 5
        for i in range(1, max_trial + 1):
            try:
                aman.save(output, h5_address, overwrite=True)
                logger.info("Saved aman")
                return
            except BlockingIOError:
                logger.warn(f"Cannot save aman because HDF5 is temporary locked, try again in {wait_time} seconds, trial {i}/{max_trial}")
                time.sleep(wait_time)
            except Exception as e:
                logger.error(f"Exception '{e}' thrown while saving aman")
                print(traceback.format_exc())

        logger.error("Cannot save aman, give up.")
        return
=======
        aman.save(output, h5_address, overwrite=True, compression='gzip')
>>>>>>> efcec1cb

    def _hwp_angle_calculator(
            self,
            counter,
            counter_idx,
            irig_time,
            rising_edge,
            quad_time,
            quad,
            mod2pi,
            fast):

        #   counter: BBB counter values for encoder signal edges
        self._encd_clk = counter

        #   counter_index: index numbers for detected edges by BBB
        self._encd_cnt = counter_idx

        #   irig_time: decoded time in second since the unix epoch
        self._irig_time = irig_time

        # rising_edge_count: BBB clcok count values for the IRIG on-time
        # reference marker risinge edge
        self._rising_edge = rising_edge

        # Reference slit indexes
        self._ref_indexes = []

        #   quad: quadrature signal to determine rotation direction
        self._quad_time = quad_time
        self._quad = quad

        self._quad_corrected = []

        # return arrays
        self._time = []
        self._angle = []

        # metadata of packet drop
        self._num_dropped_pkts = 0
        self._filled_indexes = []

        # check duplication in data
        self._duplication_check()

        # check IRIG timing quality
        self._irig_quality_check()

        # treat counter index reset due to agent reboot
        self._process_counter_index_reset()

        # check packet drop
        self._encoder_packet_sort()
        self._fill_dropped_packets()

        # assign IRIG synched timestamp
        self._time = scipy.interpolate.interp1d(
            self._rising_edge,
            self._irig_time,
            kind='linear',
            fill_value='extrapolate')(self._encd_clk)

        # Reject unexpected counter
        idx = np.where((1 / np.diff(self._time) / self._num_edges) > 5.0)[0]
        if len(idx) > 0:
            self._encd_clk = np.delete(self._encd_clk, idx)
            self._encd_cnt = self._encd_cnt[0] + \
                np.arange(len(self._encd_cnt) - len(idx))
            self._time = np.delete(self._time, idx)

        # reference finding and fill its angle
        _status_find_ref = self._find_refs()
        if _status_find_ref == -1:
            return [], []
        if fast:
            self._fill_refs_fast()
        else:
            self._fill_refs()

        # re-assign IRIG synched timestamp
        self._time = scipy.interpolate.interp1d(
            self._rising_edge,
            self._irig_time,
            kind='linear',
            fill_value='extrapolate')(self._encd_clk)

        self._quad_corrected = self._quad_form(
            scipy.interpolate.interp1d(
                self._quad_time,
                self._quad_form(self._quad),
                kind='linear',
                fill_value='extrapolate')(self._time))

        # calculate hwp angle with IRIG timing
        self._calc_angle_linear(mod2pi)

        logger.debug('qualitycheck')
        logger.debug('_time:        ' + str(len(self._time)))
        logger.debug('_angle:       ' + str(len(self._angle)))
        logger.debug('_encd_cnt:    ' + str(len(self._encd_cnt)))
        logger.debug('_encd_clk:    ' + str(len(self._encd_clk)))
        logger.debug('_ref_cnt:     ' + str(len(self._ref_cnt)))
        logger.debug('_ref_indexes: ' + str(len(self._ref_indexes)))

        if len(self._time) != len(self._angle):
            logger.warning('Failed to calculate hwp angle!')
            return [], []
        logger.info('hwp angle calculation is finished.')
        return self._time, self._angle

    def _find_refs(self):
        """ Find reference slits """
        # Calculate spacing between all clock values
        diff = np.ediff1d(self._encd_clk)  # [1:]
        n = 0
        diff_split = []
        for i in range(len(diff)):
            diff_split.append(diff[n:n + (self._num_edges - 2):1])
            n += (self._num_edges - 2)
            if n >= len(diff):
                break
        offset = 1
        # Conditions for idenfitying the ref slit
        # Slit distance somewhere between 2 slits:
        # 2 slit distances (defined above) +/- 10%
        for i in range(len(diff_split)):
            _diff = diff_split[i]
            # eliminate upper/lower _slit_width_lim
            _diff_upperlim = np.percentile(
                _diff, (1 - self._slit_width_lim) * 100)
            _diff_lowerlim = np.percentile(_diff, self._slit_width_lim * 100)
            __diff = _diff[np.where(
                (_diff < _diff_upperlim) & (_diff > _diff_lowerlim))]
            # Define mean value as nominal slit distance
            if len(__diff) == 0:
                continue
            slit_dist = np.mean(__diff)

            # Conditions for idenfitying the ref slit
            # Slit distance somewhere between 2 slits:
            # 2 slit distances (defined above) +/- ref_range
            ref_hi_cond = ((self._ref_edges + 2) *
                           slit_dist * (1 + self._ref_range))
            ref_lo_cond = ((self._ref_edges + 1) *
                           slit_dist * (1 - self._ref_range))
            # Find the reference slit locations (indexes)
            _ref_idx = np.argwhere(np.logical_and(
                _diff < ref_hi_cond, _diff > ref_lo_cond)).flatten()
            if len(_ref_idx) != 1:
                continue
            self._ref_indexes.append(_ref_idx[0] + offset)
            offset += len(diff_split[i])
        # Define the reference slit line to be the line before
        # the two "missing" lines
        # Store the count and clock values of the reference lines
        self._ref_indexes = np.array(self._ref_indexes)
        if len(self._ref_indexes) == 0:
            if len(diff) < self._num_edges:
                logger.warning(
                    'cannot find reference points, # of data is less than # of slit')
            else:
                logger.warning(
                    'cannot find reference points, please adjust parameters!')
            return -1

        # delete unexpected ref slit indexes
        self._ref_indexes = np.delete(self._ref_indexes, np.where(
            np.diff(self._ref_indexes) < self._num_edges - 10)[0])
        self._ref_clk = self._encd_clk[self._ref_indexes]
        self._ref_cnt = self._encd_cnt[self._ref_indexes]
        logger.debug('found {} reference points'.format(
            len(self._ref_indexes)))
        return 0

    def _fill_refs(self):
        """ Fill in the reference edges """
        # If no references, say that the first sample is theta = 0
        # This case comes up for testing with a function generator
        if len(self._ref_clk) == 0:
            self._ref_clk = [self._encd_clk[0]]
            self._ref_cnt = [self._encd_cnt[0]]
            return
        # Loop over all of the reference slits
        for ii in range(len(self._ref_indexes)):
            logger.debug("\r {:.2f} %".format(
                100. * ii / len(self._ref_indexes)), end="")
            # Location of this slit
            ref_index = self._ref_indexes[ii]
            # Linearly interpolate the missing slits
            clks_to_add = np.linspace(
                self._encd_clk[ref_index - 1], self._encd_clk[ref_index], self._ref_edges + 2)[1:-1]
            self._encd_clk = np.insert(self._encd_clk, ref_index, clks_to_add)
            # Adjust the encoder count values for the added lines
            # Add 2 to all future counts and interpolate the counts
            # for the two added slits
            self._encd_cnt[ref_index:] += self._ref_edges
            cnts_to_add = np.linspace(
                self._encd_cnt[ref_index - 1], self._encd_cnt[ref_index], self._ref_edges + 2)[1:-1]
            self._encd_cnt = np.insert(self._encd_cnt, ref_index, cnts_to_add)
            # Also adjsut the reference count values in front of
            # this one for the added lines
            self._ref_cnt[ii + 1:] += self._ref_edges
            # Adjust the reference index values in front of this one
            # for the added lines
            self._ref_indexes[ii + 1:] += self._ref_edges
        return

    def _fill_refs_fast(self):
        """ Fill in the reference edges """
        # If no references, say that the first sample is theta = 0
        # This case comes up for testing with a function generator
        if len(self._ref_clk) == 0:
            self._ref_clk = [self._encd_clk[0]]
            self._ref_cnt = [self._encd_cnt[0]]
            return
        # insert interpolate clk to reference points
        lastsub = np.split(self._encd_clk, self._ref_indexes)[-1]
        self._encd_clk = np.concatenate(
            np.array(
                [[sub_clk, np.linspace(self._encd_clk[ref_index - 1], self._encd_clk[ref_index], self._ref_edges + 2)[1:-1]]
                 for ref_index, sub_clk
                 in zip(self._ref_indexes, np.split(self._encd_clk, self._ref_indexes))], dtype=object
            ).flatten()
        )
        self._encd_clk = np.append(self._encd_clk, lastsub)

        self._encd_cnt = self._encd_cnt[0] + np.arange(
            len(self._encd_cnt) + len(self._ref_indexes) * self._ref_edges)
        self._ref_indexes += np.arange(len(self._ref_indexes)
                                       ) * self._ref_edges
        self._ref_cnt = self._encd_cnt[self._ref_indexes]
        return

    def _calc_angle_linear(self, mod2pi=True):

        self._encd_cnt_split = np.split(self._encd_cnt, self._ref_indexes)
        angle_first_revolution = (self._encd_cnt_split[0] - self._ref_cnt[0]) * \
            (2 * np.pi / self._num_edges) % (2 * np.pi)
        angle_last_revolution = (self._encd_cnt_split[-1] - self._ref_cnt[-1]) * \
            (2 * np.pi / self._num_edges) % (2 * np.pi) + \
            len(self._ref_cnt) * 2 * np.pi
        self._angle = np.concatenate([(self._encd_cnt_split[i] - self._ref_cnt[i]) *
                                      (2 * np.pi /
                                       np.diff(self._ref_indexes)[i - 1])
                                      % (2 * np.pi) + i * 2 * np.pi
                                      for i in range(1, len(self._encd_cnt_split) - 1)])
        self._angle = np.concatenate(
            [angle_first_revolution, self._angle.flatten(), angle_last_revolution])

        if mod2pi:
            self._angle = self._angle % (2 * np.pi)
        return

    def _duplication_check(self):
        """ Check the duplication in hk data and remove it """
        unique_array, unique_index = np.unique(
            self._encd_cnt, return_index=True)
        if len(unique_array) != len(self._encd_cnt):
            logger.warning(
                'Duplication is found in encoder data, performing correction.')
            self._encd_cnt = unique_array
            self._encd_clk = self._encd_clk[unique_index]
        unique_array, unique_index = np.unique(
            self._rising_edge, return_index=True)
        if len(unique_array) != len(self._rising_edge):
            logger.warning(
                'Duplication is found in IRIG data, performing correction.')
            self._rising_edge = unique_array
            self._irig_time = self._irig_time[unique_index]

    def _irig_quality_check(self):
        """ IRIG timing quality check """
        idx = np.where(np.diff(self._irig_time) == 1)[0]
        if self._irig_type == 1:
            idx = np.where(np.isclose(np.diff(self._irig_time),
                           np.full(len(self._irig_time)-1, 0.1)))[0]
        if len(self._irig_time) - 1 == len(idx):
            return
        elif len(self._irig_time) > len(idx) and len(idx) > 0:
            if np.any(np.diff(self._irig_time) > 5):
                logger.warning(
                    'a part of the IRIG time is incorrect, performing the correction process...')
            self._irig_time = self._irig_time[idx]
            self._rising_edge = self._rising_edge[idx]
            logger.warning('deleted wrong irig_time, indices: ' +
                           str(np.where(np.diff(self._irig_time) != 1)[0]))
        else:
            self._irig_time = np.array([])
            self._rising_edge = np.array([])

    def _process_counter_index_reset(self):
        """ Treat counter index reset due to agent reboot """
        idx = np.where(np.diff(self._encd_cnt) < -1e4)[0] + 1
        for i in range(len(idx)):
            self._encd_cnt[idx[i]:] = self._encd_cnt[idx[i]:] + \
                abs(np.diff(self._encd_cnt)[idx[i]-1]) + 1

    def _fill_dropped_packets(self):
        """ Estimate the number of dropped packets """
        cnt_diff = np.diff(self._encd_cnt)
        dropped_samples = np.sum(cnt_diff[cnt_diff >= self._pkt_size])
        self._num_dropped_pkts = dropped_samples // (self._pkt_size - 1)
        if self._num_dropped_pkts > 0:
            logger.warning('{} dropped packets are found, performing fill process'.format(
                self._num_dropped_pkts))

        idx = np.where(np.diff(self._encd_cnt) > 1)[0]
        for i in range(len(idx)):
            ii = (np.where(np.diff(self._encd_cnt) > 1)[0])[0]
            _diff = int(np.diff(self._encd_cnt)[ii])
            # Fill dropped counters with counters one before or one after rotation.
            # This filling method works even when the reference slot counter is dropped.
            self._filled_indexes += list(range(ii + 1,
                                         ii + 1 + self._pkt_size))
            if ii - self._num_edges + self._ref_edges + 1 >= 0:
                gap_clk = self._encd_clk[ii - self._num_edges + self._ref_edges + 1: ii+_diff - self._num_edges + self._ref_edges] \
                    - self._encd_clk[ii-self._num_edges +
                                     self._ref_edges] + self._encd_clk[ii]
            else:
                gap_clk = self._encd_clk[ii - _diff + self._num_edges: ii - 1 + self._num_edges] \
                    - self._encd_clk[ii - _diff +
                                     self._num_edges - 1] + self._encd_clk[ii]
            gap_cnt = np.arange(self._encd_cnt[ii]+1, self._encd_cnt[ii+1])
            self._encd_cnt = np.insert(self._encd_cnt, ii+1, gap_cnt)
            self._encd_clk = np.insert(self._encd_clk, ii+1, gap_clk)
        return

    def _encoder_packet_sort(self):
        cnt_diff = np.diff(self._encd_cnt)
        if np.any(cnt_diff != 1):
            logger.debug(
                'a part of the counter is incorrect')
            if np.any(cnt_diff < 0):
                if 1 - self._pkt_size in cnt_diff:
                    logger.warning(
                        'Packet flip found, performing sort process')
                idx = np.argsort(self._encd_cnt)
                self._encd_clk = self._encd_clk[idx]
            else:
                logger.warning('Packet drop exists')
        else:
            logger.debug('no need to fix encoder index')
        return

    def _quad_form(self, quad):
        # bit process
        quad[(quad >= 0.5)] = 1
        quad[(quad < 0.5)] = 0
        offset = 0
        for quad_split in np.array_split(quad, 1 + np.floor(len(quad) / 100)):
            if quad_split.mean() > 0.1 and quad_split.mean() < 0.9:
                for j in range(len(quad_split)):
                    quad[j + offset] = int(quad_split.mean() + 0.5)
                offset += len(quad_split)
                continue

            outlier = np.argwhere(
                np.abs(
                    quad_split.mean() -
                    quad_split) > 0.5).flatten()
            if len(outlier) > 5:
                logger.warning(
                    "flipping quad is corrected by mean value")
            for i in outlier:
                if i == 0:
                    ii, iii = i + 1, i + 2
                elif i == outlier[-1]:
                    ii, iii = i - 1, i - 2
                else:
                    ii, iii = i - 1, i + 1
                if quad_split[i] + quad_split[ii] + quad_split[iii] == 1:
                    quad[i + offset] = 0
                if quad_split[i] + quad_split[ii] + quad_split[iii] == 2:
                    quad[i + offset] = 1
            offset += len(quad_split)

        return quad<|MERGE_RESOLUTION|>--- conflicted
+++ resolved
@@ -1075,13 +1075,12 @@
         aman.primary_encoder = primary_encoder
         aman.version = highest_version
 
-<<<<<<< HEAD
         # save
         max_trial = 5
         wait_time = 5
         for i in range(1, max_trial + 1):
             try:
-                aman.save(output, h5_address, overwrite=True)
+                aman.save(output, h5_address, overwrite=True, compression='gzip')
                 logger.info("Saved aman")
                 return
             except BlockingIOError:
@@ -1090,12 +1089,10 @@
             except Exception as e:
                 logger.error(f"Exception '{e}' thrown while saving aman")
                 print(traceback.format_exc())
+                break
 
         logger.error("Cannot save aman, give up.")
         return
-=======
-        aman.save(output, h5_address, overwrite=True, compression='gzip')
->>>>>>> efcec1cb
 
     def _hwp_angle_calculator(
             self,
